//
// multi_download.hpp
// ~~~~~~~~~~~~~~~~~~
//
// Copyright (c) 2013 Jack (jack dot wgm at gmail dot com)
//
// Distributed under the Boost Software License, Version 1.0. (See accompanying
// path LICENSE_1_0.txt or copy at http://www.boost.org/LICENSE_1_0.txt)
//

#ifndef MULTI_DOWNLOAD_HPP__
#define MULTI_DOWNLOAD_HPP__

#if defined(_MSC_VER) && (_MSC_VER >= 1200)
# pragma once
#endif // defined(_MSC_VER) && (_MSC_VER >= 1200)

#include <vector>
#include <list>
#include <algorithm>    // for std::min/std::max

#include <boost/assert.hpp>
#include <boost/noncopyable.hpp>
#include <boost/cstdint.hpp>
#include <boost/shared_ptr.hpp>
#include <boost/thread.hpp>
#include <boost/thread/condition.hpp>
#include <boost/lexical_cast.hpp>
#include <boost/date_time.hpp>
#include <boost/format.hpp>
#include <boost/filesystem/fstream.hpp>
#include <boost/crc.hpp>  // for boost::crc_32_type

#include "avhttp/file.hpp"
#include "avhttp/http_stream.hpp"
#include "avhttp/rangefield.hpp"
#include "avhttp/entry.hpp"
#include "avhttp/settings.hpp"


namespace avhttp
{

// multi_download类的具体实现.
class multi_download : public boost::noncopyable
{
	// 重定义http_stream_ptr指针.
	typedef boost::shared_ptr<http_stream> http_stream_ptr;

	// 定义http_stream_obj.
	struct http_stream_object
	{
		http_stream_object()
			: request_range(0, 0)
			, bytes_transferred(0)
			, bytes_downloaded(0)
			, request_count(0)
			, done(false)
			, direct_reconnect(false)
		{}

		// http_stream对象.
		http_stream_ptr stream;

		// 数据缓冲, 下载时的缓冲.
		boost::array<char, default_buffer_size> buffer;

		// 请求的数据范围, 每次由multi_download分配一个下载范围, stream按这个范围去下载.
		range request_range;

		// 本次请求已经下载的数据, 相对于request_range, 当一个request_range下载完成后,
		// bytes_transferred自动置为0.
		boost::int64_t bytes_transferred;

		// 当前对象下载的数据统计.
		boost::int64_t bytes_downloaded;

		// 当前对象发起请求的次数.
		int request_count;

		// 最后请求的时间.
		boost::posix_time::ptime last_request_time;

		// 最后的错误信息.
		boost::system::error_code ec;

		// 是否操作功能完成.
		bool done;

		// 立即重新尝试连接.
		bool direct_reconnect;
	};

	// 重定义http_object_ptr指针.
	typedef boost::shared_ptr<http_stream_object> http_object_ptr;

	// 用于计算下载速率.
	struct byte_rate
	{
		byte_rate()
			: seconds(5)
			, index(0)
			, current_byte_rate(0)
		{
			last_byte_rate.resize(seconds);
			for (int i = 0; i < seconds; i++)
			{
				last_byte_rate[i] = 0;
			}
		}

		// 用于统计速率的时间.
		const int seconds;

		// 最后的byte_rate.
		std::vector<int> last_byte_rate;

		// last_byte_rate的下标.
		int index;

		// 当前byte_rate.
		int current_byte_rate;
	};

	// 用于帮助multi_download自动计算outstranding.
	struct auto_outstanding
	{
		auto_outstanding(multi_download &o)
			: obj(o)
		{
			obj.change_outstranding(true);
		}

		~auto_outstanding()
		{
			obj.change_outstranding(false);
		}

		multi_download &obj;
	};

	friend struct auto_outstanding;

public:
	AVHTTP_DECL explicit multi_download(boost::asio::io_service& io)
		: m_io_service(io)
		, m_accept_multi(false)
		, m_keep_alive(false)
		, m_file_size(-1)
		, m_timer(io)
		, m_number_of_connections(0)
		, m_time_total(0)
		, m_download_point(0)
		, m_drop_size(-1)
		, m_outstanding(0)
		, m_abort(true)
	{}
	AVHTTP_DECL ~multi_download()
	{}

public:

	///开始multi_download开始下载.
	// @param u指定的url.
	// @param ec当发生错误时, 包含详细的错误信息.
	// @备注: 直接使用内部的file.hpp下载数据到文件, 若想自己指定数据下载到指定的地方
	// 可以通过调用另一个open来完成, 具体见另一个open的详细说明.
	AVHTTP_DECL void start(const std::string& u, boost::system::error_code& ec)
	{
		multi_download_settings s;
		start(u, s, ec);
	}

	///开始multi_download开始下载, 打开失败抛出一个异常.
	// @param u指定的url.
	// @备注: 直接使用内部的file.hpp下载数据到文件, 若想自己指定数据下载到指定的地方
	// 可以通过调用另一个open来完成, 具体见另一个open的详细说明.
	AVHTTP_DECL void start(const std::string& u)
	{
		multi_download_settings s;
		boost::system::error_code ec;
		start(u, s, ec);
		if (ec)
		{
			boost::throw_exception(boost::system::system_error(ec));
		}
	}

	///开始multi_download开始下载.
	// @param u指定的url.
	// @param s指定的设置信息.
	// @失败抛出一个boost::system::system_error异常, 包含详细的错误信息.
<<<<<<< HEAD
	AVHTTP_DECL void start(const std::string &u, const multi_download_settings &s)
=======
	AVHTTP_DECL void start(const std::string& u, const settings& s)
>>>>>>> 48e24202
	{
		boost::system::error_code ec;
		start(u, s, ec);
		if (ec)
		{
			boost::throw_exception(boost::system::system_error(ec));
		}
	}

	///开始multi_download开始下载.
	// @param u指定的url.
	// @param s指定的设置信息.
	// @返回error_code, 包含详细的错误信息.
<<<<<<< HEAD
	AVHTTP_DECL void start(const std::string &u, const multi_download_settings &s, boost::system::error_code &ec)
=======
	AVHTTP_DECL void start(const std::string& u, const settings& s, boost::system::error_code& ec)
>>>>>>> 48e24202
	{
		auto_outstanding ao(*this);
		// 清空所有连接.
		{
#ifndef AVHTTP_DISABLE_THREAD
			boost::mutex::scoped_lock lock(m_streams_mutex);
#endif
			m_streams.clear();
		}

		// 默认文件大小为-1.
		m_file_size = -1;

		// 保存设置.
		m_settings = s;

		// 将url转换成utf8编码.
		std::string utf8 = detail::ansi_utf8(u);
		utf8 = detail::escape_path(utf8);
		m_final_url = utf8;
		m_file_name = "";

		// 创建一个http_stream对象.
		http_object_ptr obj(new http_stream_object);

		request_opts req_opt = m_settings.opts;
		req_opt.insert(http_options::range, "bytes=0-");
		req_opt.insert(http_options::connection, "keep-alive");

		// 创建http_stream并同步打开, 检查返回状态码是否为206, 如果非206则表示该http服务器不支持多点下载.
		obj->stream.reset(new http_stream(m_io_service));
		http_stream& h = *obj->stream;
		// 添加代理设置.
		h.proxy(m_settings.proxy);
		// 添加请求设置.
		h.request_options(req_opt);
		// 如果是ssl连接, 默认为检查证书.
		h.check_certificate(m_settings.check_certificate);
		// 打开http_stream.
		h.open(m_final_url, ec);
		// 打开失败则退出.
		if (ec)
		{
			return;
		}

		// 保存最终url信息.
		std::string location = h.location();
		if (!location.empty())
		{
			m_final_url = location;
		}

		// 判断是否支持多点下载.
		std::string status_code;
		h.response_options().find(http_options::status_code, status_code);
		if (status_code != "206")
		{
			m_accept_multi = false;
		}
		else
		{
			m_accept_multi = true;
		}

		// 禁用并发模式下载.
		if (m_settings.disable_multi_download)
		{
			m_accept_multi = false;
		}

		// 得到文件大小.
		std::string length;
		h.response_options().find(http_options::content_length, length);
		if (length.empty())
		{
			h.response_options().find(http_options::content_length, length);
			std::string::size_type f = length.find('/');
			if (f++ != std::string::npos)
			{
				length = length.substr(f);
			}
			else
			{
				length = "";
			}

			if (length.empty())
			{
				// 得到不文件长度, 设置为不支持多下载模式.
				m_accept_multi = false;
			}
		}

		boost::int64_t file_size = -1;
		if (!length.empty())
		{
			try
			{
				file_size = boost::lexical_cast<boost::int64_t>(length);
			}
			catch (boost::bad_lexical_cast&)
			{
				// 得不到正确的文件长度, 设置为不支持多下载模式.
				m_accept_multi = false;
			}
		}

		// 按文件大小重新分配rangefield.
		if (file_size != -1 && file_size != m_file_size)
		{
			m_file_size = file_size;
			m_rangefield.reset(m_file_size);
			m_downlaoded_field.reset(m_file_size);
		}

		// 是否有指定的文件名, 检查Content-Disposition: attachment; filename="file.zip"
		std::string filename;
		h.response_options().find("Content-Disposition", filename);
		if (!filename.empty())
		{
			std::string value;
			detail::parse_filename(filename.begin(), filename.end(), value);
			if (!value.empty())
			{
				m_file_name = value;
			}
		}

		// 是否支持长连接模式, 不支持多点下载, 长连接也没有意义.
		if (m_accept_multi)
		{
			std::string keep_alive;
			h.response_options().find(http_options::connection, keep_alive);
			boost::to_lower(keep_alive);
			if (keep_alive == "keep-alive")
			{
				m_keep_alive = true;
			}
			else
			{
				m_keep_alive = false;
			}

			// 如果未指定meta文件名, 则使用最终url生成meta文件名.
			if (m_settings.meta_file.empty())
			{
				// 没有指定meta文件名, 自动修正meta文件名.
				m_settings.meta_file = meta_name(m_final_url.to_string());
			}

			// 打开meta文件, 如果打开成功, 则表示解析出相应的位图了.
			if (!open_meta(m_settings.meta_file))
			{
				// 位图打开失败, 无所谓, 下载过程中会创建新的位图, 删除meta文件.
				m_file_meta.close();
				boost::system::error_code ignore;
				fs::remove(m_settings.meta_file, ignore);
			}
		}

		// 判断文件是否已经下载完成, 完成则直接返回.
		if (m_downlaoded_field.is_full())
		{
			return;
		}

		// 创建存储对象.
		if (!s.storage)
		{
			m_storage.reset(default_storage_constructor());
		}
		else
		{
			m_storage.reset(s.storage());
		}
		BOOST_ASSERT(m_storage);

		// 打开文件, 构造文件名.
		m_storage->open(boost::filesystem::path(file_name()), ec);
		if (ec)
		{
			return;
		}

		// 保存限速大小.
		m_drop_size = s.download_rate_limit;

		// 处理默认设置.
		if (m_settings.connections_limit == -1)
		{
			m_settings.connections_limit = default_connections_limit;
		}
		if (m_settings.piece_size == -1 && m_file_size != -1)
		{
			m_settings.piece_size = default_piece_size(m_file_size);
		}

		// 根据第1个连接返回的信息, 重新设置请求选项.
		req_opt = m_settings.opts;
		if (m_keep_alive)
		{
			req_opt.insert(http_options::connection, "keep-alive");
		}
		else
		{
			req_opt.insert(http_options::connection, "close");
		}

		// 修改终止状态.
		m_abort = false;

		// 连接计数置为1.
		m_number_of_connections = 1;

		// 添加第一个连接到连接容器.
		{
#ifndef AVHTTP_DISABLE_THREAD
			boost::mutex::scoped_lock lock(m_streams_mutex);
#endif
			m_streams.push_back(obj);
		}

		// 为第1个连接请求的buffer大小.
		int available_bytes = default_buffer_size;

		// 设置第1个连接下载范围.
		if (m_accept_multi)
		{
			range req_range;
			bool need_reopen = false;

			// 从文件区间中获得一段空间, 这是第一次分配给obj下载的任务.
			if (allocate_range(req_range))
			{
				// 分配到的起始边界不是0, 需要重新open这个obj.
				if (req_range.left != 0)
				{
					need_reopen = true;
				}

				// 保存请求区间.
				obj->request_range = req_range;

				// 设置请求区间到请求选项中.
				req_opt.remove(http_options::range);
				req_opt.insert(http_options::range, boost::str(
					boost::format("bytes=%lld-%lld", std::locale("C")) % req_range.left % req_range.right));

				// 保存最后请求时间, 用于检查超时重置.
				obj->last_request_time = boost::posix_time::microsec_clock::local_time();

				// 添加代理设置.
				h.proxy(m_settings.proxy);
				// 设置请求选项.
				h.request_options(req_opt);
				// 如果是ssl连接, 默认为检查证书.
				h.check_certificate(m_settings.check_certificate);
				// 禁用重定向.
				h.max_redirects(0);

				if (need_reopen)
				{
					h.close(ec);	// 关闭原来的连接, 需要请求新的区间.
					if (ec)
					{
						return;
					}

					change_outstranding(true);
					// 开始异步打开.
					h.async_open(m_final_url,
						boost::bind(&multi_download::handle_open,
							this,
							0, obj,
							boost::asio::placeholders::error
						)
					);
				}
				else
				{
					// 发起数据读取请求.
					change_outstranding(true);
					// 传入指针obj, 以确保多线程安全.
					h.async_read_some(boost::asio::buffer(obj->buffer, available_bytes),
						boost::bind(&multi_download::handle_read,
							this,
							0, obj,
							boost::asio::placeholders::bytes_transferred,
							boost::asio::placeholders::error
						)
					);
				}
			}
			else
			{
				// 分配空间失败, 说明可能已经没有空闲的空间提供
				// 给这个stream进行下载了直接跳过好了.
				obj->done = true;
			}
		}
		else	// 服务器不支持多点下载模式, 继续从第1个连接下载.
		{
			// 发起数据读取请求.
			change_outstranding(true);
			// 传入指针obj, 以确保多线程安全.
			h.async_read_some(boost::asio::buffer(obj->buffer, available_bytes),
				boost::bind(&multi_download::handle_read,
					this,
					0, obj,
					boost::asio::placeholders::bytes_transferred,
					boost::asio::placeholders::error
				)
			);
		}

		// 如果支持多点下载, 按设置创建其它http_stream.
		if (m_accept_multi)
		{
			for (int i = 1; i < m_settings.connections_limit; i++)
			{
				http_object_ptr p(new http_stream_object());
				http_stream_ptr ptr(new http_stream(m_io_service));
				range req_range;

				// 从文件间区中得到一段空间.
				if (!allocate_range(req_range))
				{
					// 分配空间失败, 说明可能已经没有空闲的空间提供给这个stream进行下载了直接跳过好了.
					p->done = true;
					continue;
				}

				// 保存请求区间.
				p->request_range = req_range;

				// 设置请求区间到请求选项中.
				req_opt.remove(http_options::range);
				req_opt.insert(http_options::range, boost::str(
					boost::format("bytes=%lld-%lld", std::locale("C")) % req_range.left % req_range.right));

				// 设置请求选项.
				ptr->request_options(req_opt);
				// 如果是ssl连接, 默认为检查证书.
				ptr->check_certificate(m_settings.check_certificate);
				// 禁用重定向.
				ptr->max_redirects(0);
				// 添加代理设置.
				ptr->proxy(m_settings.proxy);

				// 将连接添加到容器中.
				p->stream = ptr;

				{
#ifndef AVHTTP_DISABLE_THREAD
					boost::mutex::scoped_lock lock(m_streams_mutex);
#endif
					m_streams.push_back(p);
				}

				// 保存最后请求时间, 方便检查超时重置.
				p->last_request_time = boost::posix_time::microsec_clock::local_time();

				m_number_of_connections++;
				change_outstranding(true);

				// 开始异步打开, 传入指针http_object_ptr, 以确保多线程安全.
				p->stream->async_open(m_final_url,
					boost::bind(&multi_download::handle_open,
						this,
						i, p,
						boost::asio::placeholders::error
					)
				);
			}
		}

		change_outstranding(true);
		// 开启定时器, 执行任务.
		m_timer.expires_from_now(boost::posix_time::seconds(1));
		m_timer.async_wait(boost::bind(&multi_download::on_tick, this, boost::asio::placeholders::error));

		return;
	}

	///异步启动下载, 启动完成将回调对应的Handler.
	// @param u 将要下载的URL.
	// @param handler 将被调用在启动完成时. 它必须满足以下条件:
	// @begin code
	//  void handler(
	//    const boost::system::error_code& ec // 用于返回操作状态.
	//  );
	// @end code
	// @begin example
	//  void start_handler(const boost::system::error_code& ec)
	//  {
	//    if (!ec)
	//    {
	//      // 启动下载成功!
	//    }
	//  }
	//  ...
	//  avhttp::multi_download h(io_service);
	//  h.async_open("http://www.boost.org", start_handler);
	// @end example
	// @备注: handler也可以使用boost.bind来绑定一个符合规定的函数作
	// 为async_start的参数handler.
	template <typename Handler>
	void async_start(const std::string& u, Handler handler)
	{
		multi_download_settings s;
		async_start(u, s, handler);
	}

	///异步启动下载, 启动完成将回调对应的Handler.
	// @param u 将要下载的URL.
	// @param s 下载设置参数信息.
	// @param handler 将被调用在启动完成时. 它必须满足以下条件:
	// @begin code
	//  void handler(
	//    const boost::system::error_code& ec // 用于返回操作状态.
	//  );
	// @end code
	// @begin example
	//  void start_handler(const boost::system::error_code& ec)
	//  {
	//    if (!ec)
	//    {
	//      // 启动下载成功!
	//    }
	//  }
	//  ...
	//  avhttp::multi_download h(io_service);
	//  settings s;
	//  h.async_open("http://www.boost.org", s, start_handler);
	// @end example
	// @备注: handler也可以使用boost.bind来绑定一个符合规定的函数作
	// 为async_start的参数handler.
	template <typename Handler>
<<<<<<< HEAD
	void async_start(const std::string &u, const multi_download_settings &s, Handler handler)
=======
	void async_start(const std::string& u, const settings& s, Handler handler)
>>>>>>> 48e24202
	{
		// 清空所有连接.
		{
#ifndef AVHTTP_DISABLE_THREAD
			boost::mutex::scoped_lock lock(m_streams_mutex);
#endif
			m_streams.clear();
		}

		// 清空文件大小.
		m_file_size = -1;

		// 保存参数.
		std::string utf8 = detail::ansi_utf8(u);
		utf8 = detail::escape_path(utf8);
		m_final_url = utf8;
		m_file_name = "";
		m_settings = s;

		// 设置状态.
		m_abort = false;

		// 创建一个http_stream对象.
		http_object_ptr obj(new http_stream_object);

		request_opts req_opt = m_settings.opts;
		req_opt.insert(http_options::range, "bytes=0-");
		req_opt.insert(http_options::connection, "keep-alive");

		// 创建http_stream并同步打开, 检查返回状态码是否为206, 如果非206则表示该http服务器不支持多点下载.
		obj->stream.reset(new http_stream(m_io_service));
		http_stream& h = *obj->stream;

		// 设置请求选项.
		h.request_options(req_opt);
		// 添加代理设置.
		h.proxy(m_settings.proxy);
		// 如果是ssl连接, 默认为检查证书.
		h.check_certificate(m_settings.check_certificate);

		change_outstranding(true);
		typedef boost::function<void (boost::system::error_code)> HandlerWrapper;
		h.async_open(m_final_url,
			boost::bind(&multi_download::handle_start<HandlerWrapper>,
				this,
				HandlerWrapper(handler), obj,
				boost::asio::placeholders::error
			)
		);

		return;
	}

	// stop当前所有连接, 停止工作.
	AVHTTP_DECL void stop()
	{
		m_abort = true;

		boost::system::error_code ignore;
		m_timer.cancel(ignore);

#ifndef AVHTTP_DISABLE_THREAD
		boost::mutex::scoped_lock lock(m_streams_mutex);
#endif
		for (std::size_t i = 0; i < m_streams.size(); i++)
		{
			const http_object_ptr& ptr = m_streams[i];
			if (ptr && ptr->stream)
			{
				ptr->stream->close(ignore);
			}
		}
	}

	///获取指定的数据, 并改变下载点的位置.
	// @param buffers 指定的数据缓冲. 这个类型必须满足MutableBufferSequence的定义,
	//          MutableBufferSequence的定义在boost.asio文档中.
	// @param offset 读取数据的指定偏移位置, 注意: offset影响内部下载位置从offset开始下载.
	// 返回读取数据的大小.
	template <typename MutableBufferSequence>
	std::size_t fetch_data(const MutableBufferSequence& buffers,
		boost::int64_t offset)
	{
		if (!m_storage) // 没有存储设备, 无法获得数据.
		{
			return 0;
		}

		// 更新下载点位置.
		m_download_point = offset;

		// 得到用户缓冲大小, 以确定最大读取字节数.
		std::size_t buffer_length = 0;
		{
			typename MutableBufferSequence::const_iterator iter = buffers.begin();
			typename MutableBufferSequence::const_iterator end = buffers.end();
			// 计算得到用户buffers的总大小.
			for (; iter != end; ++iter)
			{
				boost::asio::mutable_buffer buffer(*iter);
				buffer_length += boost::asio::buffer_size(buffer);
			}
		}

		// 得到offset后面可读取的数据大小, 使用折半法来获得可读空间大小.
		while (buffer_length != 0)
		{
			if (m_downlaoded_field.check_range(offset, buffer_length))
			{
				break;
			}
			buffer_length /= 2;
		}

		// 读取数据.
		if (buffer_length != 0)
		{
			std::size_t available_length = buffer_length;
			boost::int64_t offset_for_read = offset;

			typename MutableBufferSequence::const_iterator iter = buffers.begin();
			typename MutableBufferSequence::const_iterator end = buffers.end();
			// 计算得到用户buffers的总大小.
			for (; iter != end; ++iter)
			{
				boost::asio::mutable_buffer buffer(*iter);

				char* buffer_ptr = boost::asio::buffer_cast<char*>(buffer);
				std::size_t buffer_size = boost::asio::buffer_size(buffer);

				if ((boost::int64_t)available_length - (boost::int64_t)buffer_size < 0)
					buffer_size = available_length;

				std::size_t length = m_storage->read(buffer_ptr, offset_for_read, buffer_size);
				BOOST_ASSERT(length == buffer_size);
				offset_for_read += length;
				available_length -= length;

				if (available_length == 0)
				{
					break;
				}
			}
			// 计算实际读取的字节数.
			buffer_length = offset_for_read - offset;
		}

		return buffer_length;
	}

	///返回当前设置信息.
	AVHTTP_DECL const multi_download_settings& set() const
	{
		return m_settings;
	}

	///是否停止下载.
	AVHTTP_DECL bool stopped() const
	{
		if (m_abort)
		{
#ifndef AVHTTP_DISABLE_THREAD
			boost::mutex::scoped_lock lock(m_outstanding_mutex);
#endif
			if (m_outstanding == 0)
			{
				return true;
			}
		}
		return false;
	}

	///等待直接下载完成.
	// @完成返回true, 否则返回false.
	AVHTTP_DECL bool wait_for_complete()
	{
		while (!stopped())
		{
			if (!m_abort)
			{
				boost::mutex::scoped_lock l(m_quit_mtx);
				m_quit_cond.wait(l);
			}
		}
		// 检查是否下载完成, 完成返回true, 否则返回false.
		boost::int64_t fs = file_size();
		if (fs != -1)
		{
			if (fs != bytes_download())
			{
				return false;	// 未下载完成.
			}
		}

		return true; // 下载完成.
	}

	///设置是否检查证书, 默认检查证书.
	// @param check指定是否检查ssl证书.
	AVHTTP_DECL void check_certificate(bool check)
	{
		m_settings.check_certificate = check;
	}

	///返回当前下载的文件大小.
	// @如果服务器不支持多点下载, 则可能文件大小为-1.
	AVHTTP_DECL boost::int64_t file_size() const
	{
		return m_file_size;
	}

	///根据url计算出对应的meta文件名.
	// @param url是指定的url地址.
	// @返回一串由crc32编码url后的16进制字符串meta文件名.
	AVHTTP_DECL std::string meta_name(const std::string& url) const
	{
		// 使用url的crc作为文件名, 这样只要url是确定的, 那么就不会找错meta文件.
		boost::crc_32_type result;
		result.process_bytes(url.c_str(), url.size());
		std::stringstream ss;
		ss.imbue(std::locale("C"));
		ss << std::hex << result.checksum() << ".meta";
		return ss.str();
	}

	///得到当前下载的文件名.
	// @如果请求的url不太规则, 则可能返回错误的文件名.
	AVHTTP_DECL std::string file_name() const
	{
		if (m_file_name.empty())
		{
			m_file_name = fs::path(detail::utf8_ansi(m_final_url.path())).leaf().string();
			if (m_file_name == "/" || m_file_name == "")
				m_file_name = fs::path(m_final_url.query()).leaf().string();
			if (m_file_name == "/" || m_file_name == "" || m_file_name == ".")
				m_file_name = "index.html";
			if (!m_settings.save_path.empty())
			{
				if (fs::is_directory(m_settings.save_path))
				{
					fs::path p = m_settings.save_path / m_file_name;
					m_file_name = p.string();
				}
				else
				{
					m_file_name = m_settings.save_path.string();
				}
			}
			return m_file_name;
		}
		return m_file_name;
	}

	///当前已经下载的字节总数.
	AVHTTP_DECL boost::int64_t bytes_download() const
	{
		if (m_file_size != -1)
		{
			return m_downlaoded_field.range_size();
		}

		boost::int64_t bytes_transferred = 0;

		{
#ifndef AVHTTP_DISABLE_THREAD
			boost::mutex::scoped_lock l(m_streams_mutex);
#endif

			for (std::size_t i = 0; i < m_streams.size(); i++)
			{
				const http_object_ptr& ptr = m_streams[i];
				if (ptr)
				{
					bytes_transferred += ptr->bytes_downloaded;
				}
			}
		}

		return bytes_transferred;
	}

	///当前下载速率, 单位byte/s.
	AVHTTP_DECL int download_rate() const
	{
		return m_byte_rate.current_byte_rate;
	}

	///设置下载速率, -1为无限制, 单位byte/s.
	AVHTTP_DECL void download_rate_limit(int rate)
	{
		m_settings.download_rate_limit = rate;
	}

	///返回当前限速.
	AVHTTP_DECL int download_rate_limit() const
	{
		return m_settings.download_rate_limit;
	}

protected:

	void handle_open(const int index,
		http_object_ptr object_ptr, const boost::system::error_code& ec)
	{
		auto_outstanding ao(*this);
		change_outstranding(false);
		http_stream_object& object = *object_ptr;
		if (ec || m_abort)
		{
			// 保存最后的错误信息, 避免一些过期无效或没有允可的链接不断的尝试.
			object.ec = ec;

			// 单连接模式, 表示下载停止, 终止下载.
			if (!m_accept_multi)
			{
				m_abort = true;
				boost::system::error_code ignore;
				m_timer.cancel(ignore);
			}

			return;
		}

		if (!m_accept_multi)
		{
			// 当不支持断点续传时, 有时请求到的文件大小和start请求到的文件大小不一至, 则需要新file_size.
			if (object.stream->content_length() != -1 &&
				object.stream->content_length() != m_file_size)
			{
				m_file_size = object.stream->content_length();
				m_rangefield.reset(m_file_size);
				m_downlaoded_field.reset(m_file_size);
			}
		}

		// 保存最后请求时间, 方便检查超时重置.
		object.last_request_time = boost::posix_time::microsec_clock::local_time();

		// 计算可请求的字节数.
		int available_bytes = default_buffer_size;
		if (m_drop_size != -1)
		{
			available_bytes = (std::min)(m_drop_size, default_buffer_size);
			m_drop_size -= available_bytes;
			if (available_bytes == 0)
			{
				// 避免空请求占用大量CPU, 让出CPU资源.
				boost::this_thread::sleep(boost::posix_time::millisec(1));
			}
		}

		// 发起数据读取请求.
		http_stream_ptr& stream_ptr = object.stream;

		change_outstranding(true);
		// 传入指针http_object_ptr, 以确保多线程安全.
		stream_ptr->async_read_some(boost::asio::buffer(object.buffer, available_bytes),
			boost::bind(&multi_download::handle_read,
				this,
				index, object_ptr,
				boost::asio::placeholders::bytes_transferred,
				boost::asio::placeholders::error
			)
		);
	}

	void handle_read(const int index,
		http_object_ptr object_ptr, int bytes_transferred, const boost::system::error_code& ec)
	{
		auto_outstanding ao(*this);
		change_outstranding(false);
		http_stream_object& object = *object_ptr;

		// 保存数据, 当远程服务器断开时, ec为eof, 保证数据全部写入.
		if (m_storage && bytes_transferred != 0 && (!ec || ec == boost::asio::error::eof))
		{
			// 计算offset.
			boost::int64_t offset = object.request_range.left + object.bytes_transferred;

			// 更新完成下载区间位图.
			if (m_file_size != -1)
			{
				m_downlaoded_field.update(offset, offset + bytes_transferred);
			}

			// 使用m_storage写入.
			m_storage->write(object.buffer.c_array(), offset, bytes_transferred);
		}

		// 统计本次已经下载的总字节数.
		object.bytes_transferred += bytes_transferred;

		// 统计总下载字节数.
		object.bytes_downloaded += bytes_transferred;

		// 如果发生错误或终止.
		if (ec || m_abort)
		{
			// 单连接模式, 表示下载停止, 终止下载.
			if (!m_accept_multi)
			{
				m_abort = true;
				boost::system::error_code ignore;
				m_timer.cancel(ignore);
			}

			// 如果没有终止下载, 那么遇到错误, 这里返回将会在on_tick中计算
			// 超时, 一旦超时将尝试重新发起连接进行请求.
			return;
		}

		// 用于计算下载速率.
		m_byte_rate.last_byte_rate[m_byte_rate.index] += bytes_transferred;

		// 判断请求区间的数据已经下载完成, 如果下载完成, 则分配新的区间, 发起新的请求.
		if (m_accept_multi && object.bytes_transferred >= object.request_range.size())
		{
			// 不支持长连接, 则创建新的连接.
			// 如果是第1个连接, 请求范围是0-文件尾, 也需要断开重新连接.
			if (!m_keep_alive || (object.request_range.left == 0 && index == 0))
			{
				// 新建新的http_stream对象.
				object.direct_reconnect = true;
				return;
			}

			http_stream& stream = *object.stream;

			// 配置请求选项.
			request_opts req_opt = m_settings.opts;

			// 设置是否为长连接.
			if (m_keep_alive)
			{
				req_opt.insert(http_options::connection, "keep-alive");
			}

			// 如果分配空闲空间失败, 则跳过这个socket, 并立即尝试连接这个socket.
			if (!allocate_range(object.request_range))
			{
				object.direct_reconnect = true;
				return;
			}

			// 清空计数.
			object.bytes_transferred = 0;

			// 插入新的区间请求.
			req_opt.insert(http_options::range,
				boost::str(boost::format("bytes=%lld-%lld", std::locale("C")) %
				object.request_range.left % object.request_range.right));

			// 添加代理设置.
			stream.proxy(m_settings.proxy);
			// 设置到请求选项中.
			stream.request_options(req_opt);
			// 如果是ssl连接, 默认为检查证书.
			stream.check_certificate(m_settings.check_certificate);
			// 禁用重定向.
			stream.max_redirects(0);

			// 保存最后请求时间, 方便检查超时重置.
			object.last_request_time = boost::posix_time::microsec_clock::local_time();

			change_outstranding(true);
			// 发起异步http数据请求, 传入指针http_object_ptr, 以确保多线程安全.
			if (!m_keep_alive)
			{
				stream.async_open(m_final_url,
					boost::bind(&multi_download::handle_open,
						this,
						index, object_ptr,
						boost::asio::placeholders::error
					)
				);
			}
			else
			{
				stream.async_request(req_opt,
					boost::bind(&multi_download::handle_request,
						this,
						index, object_ptr,
						boost::asio::placeholders::error
					)
				);
			}
		}
		else
		{
			// 服务器不支持多点下载, 说明数据已经下载完成.
			if (!m_accept_multi &&
				(m_file_size != -1 && object.bytes_downloaded == m_file_size))
			{
				m_abort = true;
				boost::system::error_code ignore;
				m_timer.cancel(ignore);
				return;
			}

			// 保存最后请求时间, 方便检查超时重置.
			object.last_request_time = boost::posix_time::microsec_clock::local_time();

			// 计算可请求的字节数.
			int available_bytes = default_buffer_size;
			if (m_drop_size != -1)
			{
				available_bytes = (std::min)(m_drop_size, default_buffer_size);
				m_drop_size -= available_bytes;
				if (available_bytes == 0)
				{
					// 避免空请求占用大量CPU, 让出CPU资源.
					boost::this_thread::sleep(boost::posix_time::millisec(1));
				}
			}

			change_outstranding(true);
			// 继续读取数据, 传入指针http_object_ptr, 以确保多线程安全.
			object.stream->async_read_some(boost::asio::buffer(object.buffer, available_bytes),
				boost::bind(&multi_download::handle_read,
					this,
					index, object_ptr,
					boost::asio::placeholders::bytes_transferred,
					boost::asio::placeholders::error
				)
			);
		}
	}

	void handle_request(const int index,
		http_object_ptr object_ptr, const boost::system::error_code& ec)
	{
		auto_outstanding ao(*this);
		change_outstranding(false);
		http_stream_object& object = *object_ptr;
		object.request_count++;
		if (ec || m_abort)
		{
			// 保存最后的错误信息, 避免一些过期无效或没有允可的链接不断的尝试.
			object.ec = ec;

			// 单连接模式, 表示下载停止, 终止下载.
			if (!m_accept_multi)
			{
				m_abort = true;
				boost::system::error_code ignore;
				m_timer.cancel(ignore);
			}

			return;
		}

		// 保存最后请求时间, 方便检查超时重置.
		object.last_request_time = boost::posix_time::microsec_clock::local_time();

		// 计算可请求的字节数.
		int available_bytes = default_buffer_size;
		if (m_drop_size != -1)
		{
			available_bytes = (std::min)(m_drop_size, default_buffer_size);
			m_drop_size -= available_bytes;
			if (available_bytes == 0)
			{
				// 避免空请求占用大量CPU, 让出CPU资源.
				boost::this_thread::sleep(boost::posix_time::millisec(1));
			}
		}

		change_outstranding(true);
		// 发起数据读取请求, 传入指针http_object_ptr, 以确保多线程安全.
		object_ptr->stream->async_read_some(boost::asio::buffer(object.buffer, available_bytes),
			boost::bind(&multi_download::handle_read,
				this,
				index, object_ptr,
				boost::asio::placeholders::bytes_transferred,
				boost::asio::placeholders::error
			)
		);
	}

	template <typename Handler>
	void handle_start(Handler handler, http_object_ptr object_ptr, const boost::system::error_code& ec)
	{
		auto_outstanding ao(*this);
		change_outstranding(false);

		// 打开失败则退出.
		if (ec)
		{
			handler(ec);
			return;
		}

		boost::system::error_code err;

		// 下面使用引用http_stream_object对象.
		http_stream_object& object = *object_ptr;

		// 同样引用http_stream对象.
		http_stream& h = *object.stream;

		// 保存最终url信息.
		std::string location = h.location();
		if (!location.empty())
		{
			m_final_url = location;
		}

		// 判断是否支持多点下载.
		std::string status_code;
		h.response_options().find(http_options::status_code, status_code);
		if (status_code != "206")
		{
			m_accept_multi = false;
		}
		else
		{
			m_accept_multi = true;
		}

		// 禁用并发模式下载.
		if (m_settings.disable_multi_download)
		{
			m_accept_multi = false;
		}

		// 得到文件大小.
		std::string length;
		h.response_options().find(http_options::content_length, length);
		if (length.empty())
		{
			h.response_options().find(http_options::content_range, length);
			std::string::size_type f = length.find('/');
			if (f++ != std::string::npos)
			{
				length = length.substr(f);
			}
			else
			{
				length = "";
			}

			if (length.empty())
			{
				// 得到不文件长度, 设置为不支持多下载模式.
				m_accept_multi = false;
			}
		}

		boost::int64_t file_size = -1;
		if (!length.empty())
		{
			try
			{
				file_size = boost::lexical_cast<boost::int64_t>(length);
			}
			catch (boost::bad_lexical_cast&)
			{
				// 得不到正确的文件长度, 设置为不支持多下载模式.
				m_accept_multi = false;
			}
		}

		// 按文件大小分配rangefield.
		if (file_size != -1 && file_size != m_file_size)
		{
			m_file_size = file_size;
			m_rangefield.reset(m_file_size);
			m_downlaoded_field.reset(m_file_size);
		}

		// 是否有指定的文件名, 检查Content-Disposition: attachment; filename="file.zip"
		std::string filename;
		h.response_options().find("Content-Disposition", filename);
		if (!filename.empty())
		{
			std::string value;
			detail::parse_filename(filename.begin(), filename.end(), value);
			if (!value.empty())
			{
				m_file_name = value;
			}
		}

		// 是否支持长连接模式, 不支持多点下载, 长连接也没有意义.
		if (m_accept_multi)
		{
			std::string keep_alive;
			h.response_options().find(http_options::connection, keep_alive);
			boost::to_lower(keep_alive);
			if (keep_alive == "keep-alive")
			{
				m_keep_alive = true;
			}
			else
			{
				m_keep_alive = false;
			}

			// 如果未指定meta文件名, 则使用最终url生成meta文件名.
			if (m_settings.meta_file.empty())
			{
				// 没有指定meta文件名, 自动修正meta文件名.
				m_settings.meta_file = meta_name(m_final_url.to_string());
			}

			// 打开meta文件, 如果打开成功, 则表示解析出相应的位图了.
			if (!open_meta(m_settings.meta_file))
			{
				// 位图打开失败, 无所谓, 下载过程中会创建新的位图, 删除meta文件.
				m_file_meta.close();
				fs::remove(m_settings.meta_file, err);
			}
		}

		// 判断文件是否已经下载完成, 完成则直接返回.
		if (m_downlaoded_field.is_full())
		{
			handler(err);
			return;
		}

		// 创建存储对象.
		if (!m_settings.storage)
		{
			m_storage.reset(default_storage_constructor());
		}
		else
		{
			m_storage.reset(m_settings.storage());
		}
		BOOST_ASSERT(m_storage);

		// 打开文件, 构造文件名.
		m_storage->open(boost::filesystem::path(file_name()), err);
		if (err)
		{
			handler(err);
			return;
		}

		// 处理默认设置.
		if (m_settings.connections_limit == -1)
		{
			m_settings.connections_limit = default_connections_limit;
		}
		if (m_settings.piece_size == -1 && m_file_size != -1)
		{
			m_settings.piece_size = default_piece_size(m_file_size);
		}

		// 根据第1个连接返回的信息, 设置请求选项.
		request_opts req_opt = m_settings.opts;
		if (m_keep_alive)
		{
			req_opt.insert(http_options::connection, "keep-alive");
		}
		else
		{
			req_opt.insert(http_options::connection, "close");
		}

		// 修改终止状态.
		m_abort = false;

		// 连接计数置为1.
		m_number_of_connections = 1;

		// 添加第一个连接到连接容器.
		{
#ifndef AVHTTP_DISABLE_THREAD
			boost::mutex::scoped_lock lock(m_streams_mutex);
#endif
			m_streams.push_back(object_ptr);
		}

		// 为第1个连接请求的buffer大小.
		int available_bytes = default_buffer_size;

		// 设置第1个连接下载范围.
		if (m_accept_multi)
		{
			range req_range;
			bool need_reopen = false;

			// 从文件区间中获得一段空间, 这是第一次分配给obj下载的任务.
			if (allocate_range(req_range))
			{
				// 分配到的起始边界不是0, 需要重新open这个obj.
				if (req_range.left != 0)
				{
					need_reopen = true;
				}

				// 保存请求区间.
				object_ptr->request_range = req_range;

				// 设置请求区间到请求选项中.
				req_opt.remove(http_options::range);
				req_opt.insert(http_options::range, boost::str(
					boost::format("bytes=%lld-%lld", std::locale("C")) % req_range.left % req_range.right));

				// 保存最后请求时间, 用于检查超时重置.
				object_ptr->last_request_time = boost::posix_time::microsec_clock::local_time();

				// 添加代理设置.
				h.proxy(m_settings.proxy);
				// 设置请求选项.
				h.request_options(req_opt);
				// 如果是ssl连接, 默认为检查证书.
				h.check_certificate(m_settings.check_certificate);
				// 禁用重定向.
				h.max_redirects(0);

				if (need_reopen)
				{
					h.close(err);	// 关闭原来的连接, 需要请求新的区间.
					if (err)
					{
						handler(err);
						return;
					}

					change_outstranding(true);
					// 开始异步打开.
					h.async_open(m_final_url,
						boost::bind(&multi_download::handle_open,
							this,
							0, object_ptr,
							boost::asio::placeholders::error
						)
					);
				}
				else
				{
					// 发起数据读取请求.
					change_outstranding(true);
					// 传入指针obj, 以确保多线程安全.
					h.async_read_some(boost::asio::buffer(object_ptr->buffer, available_bytes),
						boost::bind(&multi_download::handle_read,
							this,
							0, object_ptr,
							boost::asio::placeholders::bytes_transferred,
							boost::asio::placeholders::error
						)
					);
				}
			}
			else
			{
				// 分配空间失败, 说明可能已经没有空闲的空间提供
				// 给这个stream进行下载了直接跳过好了.
				object_ptr->done = true;
			}
		}
		else	// 服务器不支持多点下载模式, 继续从第1个连接下载.
		{
			// 发起数据读取请求.
			change_outstranding(true);
			// 传入指针obj, 以确保多线程安全.
			h.async_read_some(boost::asio::buffer(object_ptr->buffer, available_bytes),
				boost::bind(&multi_download::handle_read,
					this,
					0, object_ptr,
					boost::asio::placeholders::bytes_transferred,
					boost::asio::placeholders::error
				)
			);
		}

		// 如果支持多点下载, 按设置创建其它http_stream.
		if (m_accept_multi)
		{
			for (int i = 1; i < m_settings.connections_limit; i++)
			{
				http_object_ptr p(new http_stream_object());
				http_stream_ptr ptr(new http_stream(m_io_service));
				range req_range;

				// 从文件间区中得到一段空间.
				if (!allocate_range(req_range))
				{
					// 分配空间失败, 说明可能已经没有空闲的空间提供给这个stream进行下载了直接跳过好了.
					p->done = true;
					continue;
				}

				// 保存请求区间.
				p->request_range = req_range;

				// 设置请求区间到请求选项中.
				req_opt.remove(http_options::range);
				req_opt.insert(http_options::range, boost::str(
					boost::format("bytes=%lld-%lld", std::locale("C")) % req_range.left % req_range.right));

				// 设置请求选项.
				ptr->request_options(req_opt);
				// 添加代理设置.
				ptr->proxy(m_settings.proxy);
				// 如果是ssl连接, 默认为检查证书.
				ptr->check_certificate(m_settings.check_certificate);
				// 禁用重定向.
				ptr->max_redirects(0);

				// 将连接添加到容器中.
				p->stream = ptr;

				{
#ifndef AVHTTP_DISABLE_THREAD
					boost::mutex::scoped_lock lock(m_streams_mutex);
#endif
					m_streams.push_back(p);
				}

				// 保存最后请求时间, 方便检查超时重置.
				p->last_request_time = boost::posix_time::microsec_clock::local_time();

				m_number_of_connections++;
				change_outstranding(true);

				// 开始异步打开, 传入指针http_object_ptr, 以确保多线程安全.
				p->stream->async_open(m_final_url,
					boost::bind(&multi_download::handle_open,
						this,
						i, p,
						boost::asio::placeholders::error
					)
				);
			}
		}

		change_outstranding(true);

		// 开启定时器, 执行任务.
		m_timer.expires_from_now(boost::posix_time::seconds(1));
		m_timer.async_wait(boost::bind(&multi_download::on_tick, this, boost::asio::placeholders::error));

		// 回调通知用户, 已经成功启动下载.
		handler(ec);

		return;
	}

	void on_tick(const boost::system::error_code& e)
	{
		auto_outstanding ao(*this);
		change_outstranding(false);
		m_time_total++;

		// 在这里更新位图.
		if (m_accept_multi)
		{
			update_meta();
		}

		// 每隔1秒进行一次on_tick.
		if (!m_abort && !e)
		{
			change_outstranding(true);
			m_timer.expires_from_now(boost::posix_time::seconds(1));
			m_timer.async_wait(boost::bind(&multi_download::on_tick,
				this, boost::asio::placeholders::error));
		}
		else
		{
			// 已经终止.
			return;
		}

		// 用于计算动态下载速率.
		{
			int bytes_count = 0;

			for (int i = 0; i < m_byte_rate.seconds; i++)
				bytes_count += m_byte_rate.last_byte_rate[i];

			m_byte_rate.current_byte_rate = (double)bytes_count / m_byte_rate.seconds;

			if (m_byte_rate.index + 1 >= m_byte_rate.seconds)
				m_byte_rate.last_byte_rate[m_byte_rate.index = 0] = 0;
			else
				m_byte_rate.last_byte_rate[++m_byte_rate.index] = 0;
		}

		// 计算限速.
		m_drop_size = m_settings.download_rate_limit;

#ifndef AVHTTP_DISABLE_THREAD
		// 锁定m_streams容器进行操作, 保证m_streams操作的唯一性.
		boost::mutex::scoped_lock lock(m_streams_mutex);
#endif
		for (std::size_t i = 0; i < m_streams.size(); i++)
		{
			http_object_ptr& object_ptr = m_streams[i];
			boost::posix_time::time_duration duration =
				boost::posix_time::microsec_clock::local_time() - object_ptr->last_request_time;
			bool expire = duration > boost::posix_time::seconds(m_settings.time_out);
			if (!object_ptr->done && (expire || object_ptr->direct_reconnect))
			{
				// 超时或出错, 关闭并重新创建连接.
				boost::system::error_code ec;
				object_ptr->stream->close(ec);

				// 出现下列之一的错误, 将不再尝试连接服务器, 因为重试也是没有意义的.
				if (object_ptr->ec == avhttp::errc::forbidden
					|| object_ptr->ec == avhttp::errc::not_found
					|| object_ptr->ec == avhttp::errc::method_not_allowed)
				{
					object_ptr->done = true;
					continue;
				}

				// 单连接模式, 表示下载停止, 终止下载.
				if (!m_accept_multi)
				{
					m_abort = true;
					object_ptr->done = true;
					m_number_of_connections--;
					continue;
				}

				// 重置重连标识.
				object_ptr->direct_reconnect = false;

				// 重新创建http_object和http_stream.
				object_ptr.reset(new http_stream_object(*object_ptr));
				http_stream_object& object = *object_ptr;

				// 使用新的http_stream对象.
				object.stream.reset(new http_stream(m_io_service));

				http_stream& stream = *object.stream;

				// 配置请求选项.
				request_opts req_opt = m_settings.opts;

				// 设置是否为长连接.
				if (m_keep_alive)
				{
					req_opt.insert(http_options::connection, "keep-alive");
				}

				// 继续从上次未完成的位置开始请求.
				if (m_accept_multi)
				{
					boost::int64_t begin = object.request_range.left + object.bytes_transferred;
					boost::int64_t end = object.request_range.right;

					if (end - begin <= 0)
					{
						// 如果分配空闲空间失败, 则跳过这个socket.
						if (!allocate_range(object.request_range))
						{
							object.done = true;	// 已经没什么可以下载了.
							m_number_of_connections--;
							continue;
						}

						object.bytes_transferred = 0;
						begin = object.request_range.left;
						end = object.request_range.right;
					}

					req_opt.insert(http_options::range, boost::str(
						boost::format("bytes=%lld-%lld", std::locale("C")) % begin % end));
				}

				// 添加代理设置.
				stream.proxy(m_settings.proxy);
				// 设置到请求选项中.
				stream.request_options(req_opt);
				// 如果是ssl连接, 默认为检查证书.
				stream.check_certificate(m_settings.check_certificate);
				// 禁用重定向.
				stream.max_redirects(0);

				// 保存最后请求时间, 方便检查超时重置.
				object.last_request_time = boost::posix_time::microsec_clock::local_time();

				change_outstranding(true);
				// 重新发起异步请求, 传入object_item_ptr指针, 以确保线程安全.
				stream.async_open(m_final_url,
					boost::bind(&multi_download::handle_open,
						this,
						i, object_ptr,
						boost::asio::placeholders::error
					)
				);
			}
		}

		// 统计操作功能完成的http_stream的个数.
		int done = 0;
		for (std::size_t i = 0; i < m_streams.size(); i++)
		{
			http_object_ptr& object_item_ptr = m_streams[i];
			if (object_item_ptr->done)
			{
				done++;
			}
		}

		// 当m_streams中所有连接都done时, 表示已经下载完成.
		if (done == m_streams.size())
		{
			boost::system::error_code ignore;
			m_abort = true;
			m_timer.cancel(ignore);
			// 通知wait_for_complete退出.
			boost::mutex::scoped_lock l(m_quit_mtx);
			m_quit_cond.notify_one();
			return;
		}
	}

	bool allocate_range(range& r)
	{
#ifndef AVHTTP_DISABLE_THREAD
		// 在多线程运行io_service时, 必须加锁, 避免重入时多次重复分配相同区域.
		// 单线程执行io_service(并启用了AVHTTP_DISABLE_THREAD)无需考虑加
		// 锁, 因为所有操作都是异步串行的动作.
		boost::mutex::scoped_lock lock(m_rangefield_mutex);
#endif

		range temp(-1, -1);

		do
		{
			// 从指定位置m_download_point开始文件间区中得到一段空间.
			if (!m_rangefield.out_space(m_download_point, temp.left, temp.right))
			{
				return false;
			}

			// 用于调试.
			BOOST_ASSERT(temp != r);
			BOOST_ASSERT(temp.size() >= 0);

			// 重新计算为最大max_request_bytes大小.
			boost::int64_t max_request_bytes = m_settings.request_piece_num * m_settings.piece_size;
			if (temp.size() > max_request_bytes)
			{
				temp.right = temp.left + max_request_bytes;
			}

			r = temp;

			// 从m_rangefield中分配这个空间.
			if (!m_rangefield.update(temp))
			{
				continue;
			}
			else
			{
				break;
			}
		} while (!m_abort);

		// 右边边界减1, 因为http请求的区间是包含右边界值, 下载时会将right下标位置的字节下载.
		if (--r.right < r.left)
		{
			return false;
		}

		return true;
	}

	bool open_meta(const fs::path& file_path)
	{
		boost::system::error_code ec;

		// 得到文件大小.
		boost::uintmax_t size = fs::file_size(file_path, ec);
		if (ec)
		{
			size = 0;
		}

		// 打开文件.
		m_file_meta.close();
		m_file_meta.open(file_path, ec);
		if (ec)
		{
			return false;
		}

		// 如果有数据, 则解码meta数据.
		if (size != 0)
		{
			std::vector<char> buffer;

			buffer.resize(size);
			const std::streamsize num = m_file_meta.read(&buffer[0], 0, size);
			if (num != size)
			{
				return false;
			}

			entry e = bdecode(buffer.begin(), buffer.end());

			// 最终的url.
			if (m_settings.allow_use_meta_url)
			{
				const std::string url = e["final_url"].string();
				if (!url.empty())
				{
					m_final_url = url;
				}
			}

			// 文件大小.
			m_file_size = e["file_size"].integer();
			m_rangefield.reset(m_file_size);
			m_downlaoded_field.reset(m_file_size);

			// 分片大小.
			m_settings.piece_size = e["piece_size"].integer();

			// 分片数.
			int piece_num = e["piece_num"].integer();

			// 位图数据.
			std::string bitfield_data = e["bitfield"].string();

			// 构造到位图.
			bitfield bf(bitfield_data.c_str(), piece_num);

			// 更新到区间范围.
			m_rangefield.bitfield_to_range(bf, m_settings.piece_size);
			m_downlaoded_field.bitfield_to_range(bf, m_settings.piece_size);
		}

		return true;
	}

	void update_meta()
	{
		if (!m_file_meta.is_open())
		{
			boost::system::error_code ec;
			m_file_meta.open(m_settings.meta_file, ec);
			if (ec)
			{
				return;
			}
		}

		entry e;

		e["final_url"] = m_final_url.to_string();
		e["file_size"] = m_file_size;
		e["piece_size"] = m_settings.piece_size;
		e["piece_num"] = (m_file_size / m_settings.piece_size) +
			(m_file_size % m_settings.piece_size == 0 ? 0 : 1);
		bitfield bf;
		m_downlaoded_field.range_to_bitfield(bf, m_settings.piece_size);
		std::string str(bf.bytes(), bf.bytes_size());
		e["bitfield"] = str;

		std::vector<char> buffer;
		bencode(back_inserter(buffer), e);

		m_file_meta.write(&buffer[0], 0, buffer.size());
	}

private:

	inline void change_outstranding(bool addref = true)
	{
#ifndef AVHTTP_DISABLE_THREAD
		boost::mutex::scoped_lock lock(m_outstanding_mutex);
#endif
		if (addref)
		{
			m_outstanding++;
		}
		else
		{
			m_outstanding--;
		}
	}

	// 默认根据文件大小自动计算分片大小.
	std::size_t default_piece_size(const boost::int64_t& file_size) const
	{
		const int target_size = 40 * 1024;
		std::size_t piece_size = boost::int64_t(file_size / (target_size / 20));

		std::size_t i = 16 * 1024;
		for (; i < 16 * 1024 * 1024; i *= 2)
		{
			if (piece_size > i) continue;
			break;
		}
		piece_size = i;

		return piece_size;
	}

private:
	// io_service引用.
	boost::asio::io_service& m_io_service;

	// 每一个http_stream_obj是一个http连接.
	// 注意: 容器中的http_object_ptr只能在on_tick一处进行写操作, 并且确保其它地方
	// 是新的副本, 这主要体现在发起新的异步操作的时候将http_object_ptr作为参数形式
	// 传入, 这样在异步回调中只需要访问http_object_ptr的副本指针, 而不是直接访问
	// m_streams!!!
	std::vector<http_object_ptr> m_streams;

#ifndef AVHTTP_DISABLE_THREAD
	// 为m_streams在多线程环境下线程安全.
	mutable boost::mutex m_streams_mutex;
#endif

	// 最终的url, 如果有跳转的话, 是跳转最后的那个url.
	url m_final_url;

	// 是否支持多点下载.
	bool m_accept_multi;

	// 是否支持长连接.
	bool m_keep_alive;

	// 文件大小, 如果没有文件大小值为-1.
	boost::int64_t m_file_size;

	// 保存的文件名.
	mutable std::string m_file_name;

	// 当前用户设置.
	multi_download_settings m_settings;

	// 定时器, 用于定时执行一些任务, 比如检查连接是否超时之类.
	boost::asio::deadline_timer m_timer;

	// 动态计算速率.
	byte_rate m_byte_rate;

	// 实际连接数.
	int m_number_of_connections;

	// 下载计时.
	int m_time_total;

	// 下载数据存储接口指针, 可由用户定义, 并在open时指定.
	boost::scoped_ptr<storage_interface> m_storage;

	// meta文件, 用于续传.
	file m_file_meta;

	// 下载点位置.
	boost::int64_t m_download_point;

	// 文件区间图, 每次请求将由m_rangefield来分配空间区间.
	rangefield m_rangefield;

	// 已经下载的文件区间.
	rangefield m_downlaoded_field;

	// 保证分配空闲区间的唯一性.
#ifndef AVHTTP_DISABLE_THREAD
	boost::mutex m_rangefield_mutex;
#endif

	// 用于限速.
	int m_drop_size;

	// 用于异步工作计数.
	int m_outstanding;

#ifndef AVHTTP_DISABLE_THREAD
	mutable boost::mutex m_outstanding_mutex;
#endif

	// 用于通知wait_for_complete退出.
	mutable boost::mutex m_quit_mtx;
	mutable boost::condition m_quit_cond;

	// 是否中止工作.
	bool m_abort;
};

} // avhttp

#endif // MULTI_DOWNLOAD_HPP__
<|MERGE_RESOLUTION|>--- conflicted
+++ resolved
@@ -1,2044 +1,2032 @@
-//
-// multi_download.hpp
-// ~~~~~~~~~~~~~~~~~~
-//
-// Copyright (c) 2013 Jack (jack dot wgm at gmail dot com)
-//
-// Distributed under the Boost Software License, Version 1.0. (See accompanying
-// path LICENSE_1_0.txt or copy at http://www.boost.org/LICENSE_1_0.txt)
-//
-
-#ifndef MULTI_DOWNLOAD_HPP__
-#define MULTI_DOWNLOAD_HPP__
-
-#if defined(_MSC_VER) && (_MSC_VER >= 1200)
-# pragma once
-#endif // defined(_MSC_VER) && (_MSC_VER >= 1200)
-
-#include <vector>
-#include <list>
-#include <algorithm>    // for std::min/std::max
-
-#include <boost/assert.hpp>
-#include <boost/noncopyable.hpp>
-#include <boost/cstdint.hpp>
-#include <boost/shared_ptr.hpp>
-#include <boost/thread.hpp>
-#include <boost/thread/condition.hpp>
-#include <boost/lexical_cast.hpp>
-#include <boost/date_time.hpp>
-#include <boost/format.hpp>
-#include <boost/filesystem/fstream.hpp>
-#include <boost/crc.hpp>  // for boost::crc_32_type
-
-#include "avhttp/file.hpp"
-#include "avhttp/http_stream.hpp"
-#include "avhttp/rangefield.hpp"
-#include "avhttp/entry.hpp"
-#include "avhttp/settings.hpp"
-
-
-namespace avhttp
-{
-
-// multi_download类的具体实现.
-class multi_download : public boost::noncopyable
-{
-	// 重定义http_stream_ptr指针.
-	typedef boost::shared_ptr<http_stream> http_stream_ptr;
-
-	// 定义http_stream_obj.
-	struct http_stream_object
-	{
-		http_stream_object()
-			: request_range(0, 0)
-			, bytes_transferred(0)
-			, bytes_downloaded(0)
-			, request_count(0)
-			, done(false)
-			, direct_reconnect(false)
-		{}
-
-		// http_stream对象.
-		http_stream_ptr stream;
-
-		// 数据缓冲, 下载时的缓冲.
-		boost::array<char, default_buffer_size> buffer;
-
-		// 请求的数据范围, 每次由multi_download分配一个下载范围, stream按这个范围去下载.
-		range request_range;
-
-		// 本次请求已经下载的数据, 相对于request_range, 当一个request_range下载完成后,
-		// bytes_transferred自动置为0.
-		boost::int64_t bytes_transferred;
-
-		// 当前对象下载的数据统计.
-		boost::int64_t bytes_downloaded;
-
-		// 当前对象发起请求的次数.
-		int request_count;
-
-		// 最后请求的时间.
-		boost::posix_time::ptime last_request_time;
-
-		// 最后的错误信息.
-		boost::system::error_code ec;
-
-		// 是否操作功能完成.
-		bool done;
-
-		// 立即重新尝试连接.
-		bool direct_reconnect;
-	};
-
-	// 重定义http_object_ptr指针.
-	typedef boost::shared_ptr<http_stream_object> http_object_ptr;
-
-	// 用于计算下载速率.
-	struct byte_rate
-	{
-		byte_rate()
-			: seconds(5)
-			, index(0)
-			, current_byte_rate(0)
-		{
-			last_byte_rate.resize(seconds);
-			for (int i = 0; i < seconds; i++)
-			{
-				last_byte_rate[i] = 0;
-			}
-		}
-
-		// 用于统计速率的时间.
-		const int seconds;
-
-		// 最后的byte_rate.
-		std::vector<int> last_byte_rate;
-
-		// last_byte_rate的下标.
-		int index;
-
-		// 当前byte_rate.
-		int current_byte_rate;
-	};
-
-	// 用于帮助multi_download自动计算outstranding.
-	struct auto_outstanding
-	{
-		auto_outstanding(multi_download &o)
-			: obj(o)
-		{
-			obj.change_outstranding(true);
-		}
-
-		~auto_outstanding()
-		{
-			obj.change_outstranding(false);
-		}
-
-		multi_download &obj;
-	};
-
-	friend struct auto_outstanding;
-
-public:
-	AVHTTP_DECL explicit multi_download(boost::asio::io_service& io)
-		: m_io_service(io)
-		, m_accept_multi(false)
-		, m_keep_alive(false)
-		, m_file_size(-1)
-		, m_timer(io)
-		, m_number_of_connections(0)
-		, m_time_total(0)
-		, m_download_point(0)
-		, m_drop_size(-1)
-		, m_outstanding(0)
-		, m_abort(true)
-	{}
-	AVHTTP_DECL ~multi_download()
-	{}
-
-public:
-
-	///开始multi_download开始下载.
-	// @param u指定的url.
-	// @param ec当发生错误时, 包含详细的错误信息.
-	// @备注: 直接使用内部的file.hpp下载数据到文件, 若想自己指定数据下载到指定的地方
-	// 可以通过调用另一个open来完成, 具体见另一个open的详细说明.
-	AVHTTP_DECL void start(const std::string& u, boost::system::error_code& ec)
-	{
-		multi_download_settings s;
-		start(u, s, ec);
-	}
-
-	///开始multi_download开始下载, 打开失败抛出一个异常.
-	// @param u指定的url.
-	// @备注: 直接使用内部的file.hpp下载数据到文件, 若想自己指定数据下载到指定的地方
-	// 可以通过调用另一个open来完成, 具体见另一个open的详细说明.
-	AVHTTP_DECL void start(const std::string& u)
-	{
-		multi_download_settings s;
-		boost::system::error_code ec;
-		start(u, s, ec);
-		if (ec)
-		{
-			boost::throw_exception(boost::system::system_error(ec));
-		}
-	}
-
-	///开始multi_download开始下载.
-	// @param u指定的url.
-	// @param s指定的设置信息.
-	// @失败抛出一个boost::system::system_error异常, 包含详细的错误信息.
-<<<<<<< HEAD
-	AVHTTP_DECL void start(const std::string &u, const multi_download_settings &s)
-=======
-	AVHTTP_DECL void start(const std::string& u, const settings& s)
->>>>>>> 48e24202
-	{
-		boost::system::error_code ec;
-		start(u, s, ec);
-		if (ec)
-		{
-			boost::throw_exception(boost::system::system_error(ec));
-		}
-	}
-
-	///开始multi_download开始下载.
-	// @param u指定的url.
-	// @param s指定的设置信息.
-	// @返回error_code, 包含详细的错误信息.
-<<<<<<< HEAD
-	AVHTTP_DECL void start(const std::string &u, const multi_download_settings &s, boost::system::error_code &ec)
-=======
-	AVHTTP_DECL void start(const std::string& u, const settings& s, boost::system::error_code& ec)
->>>>>>> 48e24202
-	{
-		auto_outstanding ao(*this);
-		// 清空所有连接.
-		{
-#ifndef AVHTTP_DISABLE_THREAD
-			boost::mutex::scoped_lock lock(m_streams_mutex);
-#endif
-			m_streams.clear();
-		}
-
-		// 默认文件大小为-1.
-		m_file_size = -1;
-
-		// 保存设置.
-		m_settings = s;
-
-		// 将url转换成utf8编码.
-		std::string utf8 = detail::ansi_utf8(u);
-		utf8 = detail::escape_path(utf8);
-		m_final_url = utf8;
-		m_file_name = "";
-
-		// 创建一个http_stream对象.
-		http_object_ptr obj(new http_stream_object);
-
-		request_opts req_opt = m_settings.opts;
-		req_opt.insert(http_options::range, "bytes=0-");
-		req_opt.insert(http_options::connection, "keep-alive");
-
-		// 创建http_stream并同步打开, 检查返回状态码是否为206, 如果非206则表示该http服务器不支持多点下载.
-		obj->stream.reset(new http_stream(m_io_service));
-		http_stream& h = *obj->stream;
-		// 添加代理设置.
-		h.proxy(m_settings.proxy);
-		// 添加请求设置.
-		h.request_options(req_opt);
-		// 如果是ssl连接, 默认为检查证书.
-		h.check_certificate(m_settings.check_certificate);
-		// 打开http_stream.
-		h.open(m_final_url, ec);
-		// 打开失败则退出.
-		if (ec)
-		{
-			return;
-		}
-
-		// 保存最终url信息.
-		std::string location = h.location();
-		if (!location.empty())
-		{
-			m_final_url = location;
-		}
-
-		// 判断是否支持多点下载.
-		std::string status_code;
-		h.response_options().find(http_options::status_code, status_code);
-		if (status_code != "206")
-		{
-			m_accept_multi = false;
-		}
-		else
-		{
-			m_accept_multi = true;
-		}
-
-		// 禁用并发模式下载.
-		if (m_settings.disable_multi_download)
-		{
-			m_accept_multi = false;
-		}
-
-		// 得到文件大小.
-		std::string length;
-		h.response_options().find(http_options::content_length, length);
-		if (length.empty())
-		{
-			h.response_options().find(http_options::content_length, length);
-			std::string::size_type f = length.find('/');
-			if (f++ != std::string::npos)
-			{
-				length = length.substr(f);
-			}
-			else
-			{
-				length = "";
-			}
-
-			if (length.empty())
-			{
-				// 得到不文件长度, 设置为不支持多下载模式.
-				m_accept_multi = false;
-			}
-		}
-
-		boost::int64_t file_size = -1;
-		if (!length.empty())
-		{
-			try
-			{
-				file_size = boost::lexical_cast<boost::int64_t>(length);
-			}
-			catch (boost::bad_lexical_cast&)
-			{
-				// 得不到正确的文件长度, 设置为不支持多下载模式.
-				m_accept_multi = false;
-			}
-		}
-
-		// 按文件大小重新分配rangefield.
-		if (file_size != -1 && file_size != m_file_size)
-		{
-			m_file_size = file_size;
-			m_rangefield.reset(m_file_size);
-			m_downlaoded_field.reset(m_file_size);
-		}
-
-		// 是否有指定的文件名, 检查Content-Disposition: attachment; filename="file.zip"
-		std::string filename;
-		h.response_options().find("Content-Disposition", filename);
-		if (!filename.empty())
-		{
-			std::string value;
-			detail::parse_filename(filename.begin(), filename.end(), value);
-			if (!value.empty())
-			{
-				m_file_name = value;
-			}
-		}
-
-		// 是否支持长连接模式, 不支持多点下载, 长连接也没有意义.
-		if (m_accept_multi)
-		{
-			std::string keep_alive;
-			h.response_options().find(http_options::connection, keep_alive);
-			boost::to_lower(keep_alive);
-			if (keep_alive == "keep-alive")
-			{
-				m_keep_alive = true;
-			}
-			else
-			{
-				m_keep_alive = false;
-			}
-
-			// 如果未指定meta文件名, 则使用最终url生成meta文件名.
-			if (m_settings.meta_file.empty())
-			{
-				// 没有指定meta文件名, 自动修正meta文件名.
-				m_settings.meta_file = meta_name(m_final_url.to_string());
-			}
-
-			// 打开meta文件, 如果打开成功, 则表示解析出相应的位图了.
-			if (!open_meta(m_settings.meta_file))
-			{
-				// 位图打开失败, 无所谓, 下载过程中会创建新的位图, 删除meta文件.
-				m_file_meta.close();
-				boost::system::error_code ignore;
-				fs::remove(m_settings.meta_file, ignore);
-			}
-		}
-
-		// 判断文件是否已经下载完成, 完成则直接返回.
-		if (m_downlaoded_field.is_full())
-		{
-			return;
-		}
-
-		// 创建存储对象.
-		if (!s.storage)
-		{
-			m_storage.reset(default_storage_constructor());
-		}
-		else
-		{
-			m_storage.reset(s.storage());
-		}
-		BOOST_ASSERT(m_storage);
-
-		// 打开文件, 构造文件名.
-		m_storage->open(boost::filesystem::path(file_name()), ec);
-		if (ec)
-		{
-			return;
-		}
-
-		// 保存限速大小.
-		m_drop_size = s.download_rate_limit;
-
-		// 处理默认设置.
-		if (m_settings.connections_limit == -1)
-		{
-			m_settings.connections_limit = default_connections_limit;
-		}
-		if (m_settings.piece_size == -1 && m_file_size != -1)
-		{
-			m_settings.piece_size = default_piece_size(m_file_size);
-		}
-
-		// 根据第1个连接返回的信息, 重新设置请求选项.
-		req_opt = m_settings.opts;
-		if (m_keep_alive)
-		{
-			req_opt.insert(http_options::connection, "keep-alive");
-		}
-		else
-		{
-			req_opt.insert(http_options::connection, "close");
-		}
-
-		// 修改终止状态.
-		m_abort = false;
-
-		// 连接计数置为1.
-		m_number_of_connections = 1;
-
-		// 添加第一个连接到连接容器.
-		{
-#ifndef AVHTTP_DISABLE_THREAD
-			boost::mutex::scoped_lock lock(m_streams_mutex);
-#endif
-			m_streams.push_back(obj);
-		}
-
-		// 为第1个连接请求的buffer大小.
-		int available_bytes = default_buffer_size;
-
-		// 设置第1个连接下载范围.
-		if (m_accept_multi)
-		{
-			range req_range;
-			bool need_reopen = false;
-
-			// 从文件区间中获得一段空间, 这是第一次分配给obj下载的任务.
-			if (allocate_range(req_range))
-			{
-				// 分配到的起始边界不是0, 需要重新open这个obj.
-				if (req_range.left != 0)
-				{
-					need_reopen = true;
-				}
-
-				// 保存请求区间.
-				obj->request_range = req_range;
-
-				// 设置请求区间到请求选项中.
-				req_opt.remove(http_options::range);
-				req_opt.insert(http_options::range, boost::str(
-					boost::format("bytes=%lld-%lld", std::locale("C")) % req_range.left % req_range.right));
-
-				// 保存最后请求时间, 用于检查超时重置.
-				obj->last_request_time = boost::posix_time::microsec_clock::local_time();
-
-				// 添加代理设置.
-				h.proxy(m_settings.proxy);
-				// 设置请求选项.
-				h.request_options(req_opt);
-				// 如果是ssl连接, 默认为检查证书.
-				h.check_certificate(m_settings.check_certificate);
-				// 禁用重定向.
-				h.max_redirects(0);
-
-				if (need_reopen)
-				{
-					h.close(ec);	// 关闭原来的连接, 需要请求新的区间.
-					if (ec)
-					{
-						return;
-					}
-
-					change_outstranding(true);
-					// 开始异步打开.
-					h.async_open(m_final_url,
-						boost::bind(&multi_download::handle_open,
-							this,
-							0, obj,
-							boost::asio::placeholders::error
-						)
-					);
-				}
-				else
-				{
-					// 发起数据读取请求.
-					change_outstranding(true);
-					// 传入指针obj, 以确保多线程安全.
-					h.async_read_some(boost::asio::buffer(obj->buffer, available_bytes),
-						boost::bind(&multi_download::handle_read,
-							this,
-							0, obj,
-							boost::asio::placeholders::bytes_transferred,
-							boost::asio::placeholders::error
-						)
-					);
-				}
-			}
-			else
-			{
-				// 分配空间失败, 说明可能已经没有空闲的空间提供
-				// 给这个stream进行下载了直接跳过好了.
-				obj->done = true;
-			}
-		}
-		else	// 服务器不支持多点下载模式, 继续从第1个连接下载.
-		{
-			// 发起数据读取请求.
-			change_outstranding(true);
-			// 传入指针obj, 以确保多线程安全.
-			h.async_read_some(boost::asio::buffer(obj->buffer, available_bytes),
-				boost::bind(&multi_download::handle_read,
-					this,
-					0, obj,
-					boost::asio::placeholders::bytes_transferred,
-					boost::asio::placeholders::error
-				)
-			);
-		}
-
-		// 如果支持多点下载, 按设置创建其它http_stream.
-		if (m_accept_multi)
-		{
-			for (int i = 1; i < m_settings.connections_limit; i++)
-			{
-				http_object_ptr p(new http_stream_object());
-				http_stream_ptr ptr(new http_stream(m_io_service));
-				range req_range;
-
-				// 从文件间区中得到一段空间.
-				if (!allocate_range(req_range))
-				{
-					// 分配空间失败, 说明可能已经没有空闲的空间提供给这个stream进行下载了直接跳过好了.
-					p->done = true;
-					continue;
-				}
-
-				// 保存请求区间.
-				p->request_range = req_range;
-
-				// 设置请求区间到请求选项中.
-				req_opt.remove(http_options::range);
-				req_opt.insert(http_options::range, boost::str(
-					boost::format("bytes=%lld-%lld", std::locale("C")) % req_range.left % req_range.right));
-
-				// 设置请求选项.
-				ptr->request_options(req_opt);
-				// 如果是ssl连接, 默认为检查证书.
-				ptr->check_certificate(m_settings.check_certificate);
-				// 禁用重定向.
-				ptr->max_redirects(0);
-				// 添加代理设置.
-				ptr->proxy(m_settings.proxy);
-
-				// 将连接添加到容器中.
-				p->stream = ptr;
-
-				{
-#ifndef AVHTTP_DISABLE_THREAD
-					boost::mutex::scoped_lock lock(m_streams_mutex);
-#endif
-					m_streams.push_back(p);
-				}
-
-				// 保存最后请求时间, 方便检查超时重置.
-				p->last_request_time = boost::posix_time::microsec_clock::local_time();
-
-				m_number_of_connections++;
-				change_outstranding(true);
-
-				// 开始异步打开, 传入指针http_object_ptr, 以确保多线程安全.
-				p->stream->async_open(m_final_url,
-					boost::bind(&multi_download::handle_open,
-						this,
-						i, p,
-						boost::asio::placeholders::error
-					)
-				);
-			}
-		}
-
-		change_outstranding(true);
-		// 开启定时器, 执行任务.
-		m_timer.expires_from_now(boost::posix_time::seconds(1));
-		m_timer.async_wait(boost::bind(&multi_download::on_tick, this, boost::asio::placeholders::error));
-
-		return;
-	}
-
-	///异步启动下载, 启动完成将回调对应的Handler.
-	// @param u 将要下载的URL.
-	// @param handler 将被调用在启动完成时. 它必须满足以下条件:
-	// @begin code
-	//  void handler(
-	//    const boost::system::error_code& ec // 用于返回操作状态.
-	//  );
-	// @end code
-	// @begin example
-	//  void start_handler(const boost::system::error_code& ec)
-	//  {
-	//    if (!ec)
-	//    {
-	//      // 启动下载成功!
-	//    }
-	//  }
-	//  ...
-	//  avhttp::multi_download h(io_service);
-	//  h.async_open("http://www.boost.org", start_handler);
-	// @end example
-	// @备注: handler也可以使用boost.bind来绑定一个符合规定的函数作
-	// 为async_start的参数handler.
-	template <typename Handler>
-	void async_start(const std::string& u, Handler handler)
-	{
-		multi_download_settings s;
-		async_start(u, s, handler);
-	}
-
-	///异步启动下载, 启动完成将回调对应的Handler.
-	// @param u 将要下载的URL.
-	// @param s 下载设置参数信息.
-	// @param handler 将被调用在启动完成时. 它必须满足以下条件:
-	// @begin code
-	//  void handler(
-	//    const boost::system::error_code& ec // 用于返回操作状态.
-	//  );
-	// @end code
-	// @begin example
-	//  void start_handler(const boost::system::error_code& ec)
-	//  {
-	//    if (!ec)
-	//    {
-	//      // 启动下载成功!
-	//    }
-	//  }
-	//  ...
-	//  avhttp::multi_download h(io_service);
-	//  settings s;
-	//  h.async_open("http://www.boost.org", s, start_handler);
-	// @end example
-	// @备注: handler也可以使用boost.bind来绑定一个符合规定的函数作
-	// 为async_start的参数handler.
-	template <typename Handler>
-<<<<<<< HEAD
-	void async_start(const std::string &u, const multi_download_settings &s, Handler handler)
-=======
-	void async_start(const std::string& u, const settings& s, Handler handler)
->>>>>>> 48e24202
-	{
-		// 清空所有连接.
-		{
-#ifndef AVHTTP_DISABLE_THREAD
-			boost::mutex::scoped_lock lock(m_streams_mutex);
-#endif
-			m_streams.clear();
-		}
-
-		// 清空文件大小.
-		m_file_size = -1;
-
-		// 保存参数.
-		std::string utf8 = detail::ansi_utf8(u);
-		utf8 = detail::escape_path(utf8);
-		m_final_url = utf8;
-		m_file_name = "";
-		m_settings = s;
-
-		// 设置状态.
-		m_abort = false;
-
-		// 创建一个http_stream对象.
-		http_object_ptr obj(new http_stream_object);
-
-		request_opts req_opt = m_settings.opts;
-		req_opt.insert(http_options::range, "bytes=0-");
-		req_opt.insert(http_options::connection, "keep-alive");
-
-		// 创建http_stream并同步打开, 检查返回状态码是否为206, 如果非206则表示该http服务器不支持多点下载.
-		obj->stream.reset(new http_stream(m_io_service));
-		http_stream& h = *obj->stream;
-
-		// 设置请求选项.
-		h.request_options(req_opt);
-		// 添加代理设置.
-		h.proxy(m_settings.proxy);
-		// 如果是ssl连接, 默认为检查证书.
-		h.check_certificate(m_settings.check_certificate);
-
-		change_outstranding(true);
-		typedef boost::function<void (boost::system::error_code)> HandlerWrapper;
-		h.async_open(m_final_url,
-			boost::bind(&multi_download::handle_start<HandlerWrapper>,
-				this,
-				HandlerWrapper(handler), obj,
-				boost::asio::placeholders::error
-			)
-		);
-
-		return;
-	}
-
-	// stop当前所有连接, 停止工作.
-	AVHTTP_DECL void stop()
-	{
-		m_abort = true;
-
-		boost::system::error_code ignore;
-		m_timer.cancel(ignore);
-
-#ifndef AVHTTP_DISABLE_THREAD
-		boost::mutex::scoped_lock lock(m_streams_mutex);
-#endif
-		for (std::size_t i = 0; i < m_streams.size(); i++)
-		{
-			const http_object_ptr& ptr = m_streams[i];
-			if (ptr && ptr->stream)
-			{
-				ptr->stream->close(ignore);
-			}
-		}
-	}
-
-	///获取指定的数据, 并改变下载点的位置.
-	// @param buffers 指定的数据缓冲. 这个类型必须满足MutableBufferSequence的定义,
-	//          MutableBufferSequence的定义在boost.asio文档中.
-	// @param offset 读取数据的指定偏移位置, 注意: offset影响内部下载位置从offset开始下载.
-	// 返回读取数据的大小.
-	template <typename MutableBufferSequence>
-	std::size_t fetch_data(const MutableBufferSequence& buffers,
-		boost::int64_t offset)
-	{
-		if (!m_storage) // 没有存储设备, 无法获得数据.
-		{
-			return 0;
-		}
-
-		// 更新下载点位置.
-		m_download_point = offset;
-
-		// 得到用户缓冲大小, 以确定最大读取字节数.
-		std::size_t buffer_length = 0;
-		{
-			typename MutableBufferSequence::const_iterator iter = buffers.begin();
-			typename MutableBufferSequence::const_iterator end = buffers.end();
-			// 计算得到用户buffers的总大小.
-			for (; iter != end; ++iter)
-			{
-				boost::asio::mutable_buffer buffer(*iter);
-				buffer_length += boost::asio::buffer_size(buffer);
-			}
-		}
-
-		// 得到offset后面可读取的数据大小, 使用折半法来获得可读空间大小.
-		while (buffer_length != 0)
-		{
-			if (m_downlaoded_field.check_range(offset, buffer_length))
-			{
-				break;
-			}
-			buffer_length /= 2;
-		}
-
-		// 读取数据.
-		if (buffer_length != 0)
-		{
-			std::size_t available_length = buffer_length;
-			boost::int64_t offset_for_read = offset;
-
-			typename MutableBufferSequence::const_iterator iter = buffers.begin();
-			typename MutableBufferSequence::const_iterator end = buffers.end();
-			// 计算得到用户buffers的总大小.
-			for (; iter != end; ++iter)
-			{
-				boost::asio::mutable_buffer buffer(*iter);
-
-				char* buffer_ptr = boost::asio::buffer_cast<char*>(buffer);
-				std::size_t buffer_size = boost::asio::buffer_size(buffer);
-
-				if ((boost::int64_t)available_length - (boost::int64_t)buffer_size < 0)
-					buffer_size = available_length;
-
-				std::size_t length = m_storage->read(buffer_ptr, offset_for_read, buffer_size);
-				BOOST_ASSERT(length == buffer_size);
-				offset_for_read += length;
-				available_length -= length;
-
-				if (available_length == 0)
-				{
-					break;
-				}
-			}
-			// 计算实际读取的字节数.
-			buffer_length = offset_for_read - offset;
-		}
-
-		return buffer_length;
-	}
-
-	///返回当前设置信息.
-	AVHTTP_DECL const multi_download_settings& set() const
-	{
-		return m_settings;
-	}
-
-	///是否停止下载.
-	AVHTTP_DECL bool stopped() const
-	{
-		if (m_abort)
-		{
-#ifndef AVHTTP_DISABLE_THREAD
-			boost::mutex::scoped_lock lock(m_outstanding_mutex);
-#endif
-			if (m_outstanding == 0)
-			{
-				return true;
-			}
-		}
-		return false;
-	}
-
-	///等待直接下载完成.
-	// @完成返回true, 否则返回false.
-	AVHTTP_DECL bool wait_for_complete()
-	{
-		while (!stopped())
-		{
-			if (!m_abort)
-			{
-				boost::mutex::scoped_lock l(m_quit_mtx);
-				m_quit_cond.wait(l);
-			}
-		}
-		// 检查是否下载完成, 完成返回true, 否则返回false.
-		boost::int64_t fs = file_size();
-		if (fs != -1)
-		{
-			if (fs != bytes_download())
-			{
-				return false;	// 未下载完成.
-			}
-		}
-
-		return true; // 下载完成.
-	}
-
-	///设置是否检查证书, 默认检查证书.
-	// @param check指定是否检查ssl证书.
-	AVHTTP_DECL void check_certificate(bool check)
-	{
-		m_settings.check_certificate = check;
-	}
-
-	///返回当前下载的文件大小.
-	// @如果服务器不支持多点下载, 则可能文件大小为-1.
-	AVHTTP_DECL boost::int64_t file_size() const
-	{
-		return m_file_size;
-	}
-
-	///根据url计算出对应的meta文件名.
-	// @param url是指定的url地址.
-	// @返回一串由crc32编码url后的16进制字符串meta文件名.
-	AVHTTP_DECL std::string meta_name(const std::string& url) const
-	{
-		// 使用url的crc作为文件名, 这样只要url是确定的, 那么就不会找错meta文件.
-		boost::crc_32_type result;
-		result.process_bytes(url.c_str(), url.size());
-		std::stringstream ss;
-		ss.imbue(std::locale("C"));
-		ss << std::hex << result.checksum() << ".meta";
-		return ss.str();
-	}
-
-	///得到当前下载的文件名.
-	// @如果请求的url不太规则, 则可能返回错误的文件名.
-	AVHTTP_DECL std::string file_name() const
-	{
-		if (m_file_name.empty())
-		{
-			m_file_name = fs::path(detail::utf8_ansi(m_final_url.path())).leaf().string();
-			if (m_file_name == "/" || m_file_name == "")
-				m_file_name = fs::path(m_final_url.query()).leaf().string();
-			if (m_file_name == "/" || m_file_name == "" || m_file_name == ".")
-				m_file_name = "index.html";
-			if (!m_settings.save_path.empty())
-			{
-				if (fs::is_directory(m_settings.save_path))
-				{
-					fs::path p = m_settings.save_path / m_file_name;
-					m_file_name = p.string();
-				}
-				else
-				{
-					m_file_name = m_settings.save_path.string();
-				}
-			}
-			return m_file_name;
-		}
-		return m_file_name;
-	}
-
-	///当前已经下载的字节总数.
-	AVHTTP_DECL boost::int64_t bytes_download() const
-	{
-		if (m_file_size != -1)
-		{
-			return m_downlaoded_field.range_size();
-		}
-
-		boost::int64_t bytes_transferred = 0;
-
-		{
-#ifndef AVHTTP_DISABLE_THREAD
-			boost::mutex::scoped_lock l(m_streams_mutex);
-#endif
-
-			for (std::size_t i = 0; i < m_streams.size(); i++)
-			{
-				const http_object_ptr& ptr = m_streams[i];
-				if (ptr)
-				{
-					bytes_transferred += ptr->bytes_downloaded;
-				}
-			}
-		}
-
-		return bytes_transferred;
-	}
-
-	///当前下载速率, 单位byte/s.
-	AVHTTP_DECL int download_rate() const
-	{
-		return m_byte_rate.current_byte_rate;
-	}
-
-	///设置下载速率, -1为无限制, 单位byte/s.
-	AVHTTP_DECL void download_rate_limit(int rate)
-	{
-		m_settings.download_rate_limit = rate;
-	}
-
-	///返回当前限速.
-	AVHTTP_DECL int download_rate_limit() const
-	{
-		return m_settings.download_rate_limit;
-	}
-
-protected:
-
-	void handle_open(const int index,
-		http_object_ptr object_ptr, const boost::system::error_code& ec)
-	{
-		auto_outstanding ao(*this);
-		change_outstranding(false);
-		http_stream_object& object = *object_ptr;
-		if (ec || m_abort)
-		{
-			// 保存最后的错误信息, 避免一些过期无效或没有允可的链接不断的尝试.
-			object.ec = ec;
-
-			// 单连接模式, 表示下载停止, 终止下载.
-			if (!m_accept_multi)
-			{
-				m_abort = true;
-				boost::system::error_code ignore;
-				m_timer.cancel(ignore);
-			}
-
-			return;
-		}
-
-		if (!m_accept_multi)
-		{
-			// 当不支持断点续传时, 有时请求到的文件大小和start请求到的文件大小不一至, 则需要新file_size.
-			if (object.stream->content_length() != -1 &&
-				object.stream->content_length() != m_file_size)
-			{
-				m_file_size = object.stream->content_length();
-				m_rangefield.reset(m_file_size);
-				m_downlaoded_field.reset(m_file_size);
-			}
-		}
-
-		// 保存最后请求时间, 方便检查超时重置.
-		object.last_request_time = boost::posix_time::microsec_clock::local_time();
-
-		// 计算可请求的字节数.
-		int available_bytes = default_buffer_size;
-		if (m_drop_size != -1)
-		{
-			available_bytes = (std::min)(m_drop_size, default_buffer_size);
-			m_drop_size -= available_bytes;
-			if (available_bytes == 0)
-			{
-				// 避免空请求占用大量CPU, 让出CPU资源.
-				boost::this_thread::sleep(boost::posix_time::millisec(1));
-			}
-		}
-
-		// 发起数据读取请求.
-		http_stream_ptr& stream_ptr = object.stream;
-
-		change_outstranding(true);
-		// 传入指针http_object_ptr, 以确保多线程安全.
-		stream_ptr->async_read_some(boost::asio::buffer(object.buffer, available_bytes),
-			boost::bind(&multi_download::handle_read,
-				this,
-				index, object_ptr,
-				boost::asio::placeholders::bytes_transferred,
-				boost::asio::placeholders::error
-			)
-		);
-	}
-
-	void handle_read(const int index,
-		http_object_ptr object_ptr, int bytes_transferred, const boost::system::error_code& ec)
-	{
-		auto_outstanding ao(*this);
-		change_outstranding(false);
-		http_stream_object& object = *object_ptr;
-
-		// 保存数据, 当远程服务器断开时, ec为eof, 保证数据全部写入.
-		if (m_storage && bytes_transferred != 0 && (!ec || ec == boost::asio::error::eof))
-		{
-			// 计算offset.
-			boost::int64_t offset = object.request_range.left + object.bytes_transferred;
-
-			// 更新完成下载区间位图.
-			if (m_file_size != -1)
-			{
-				m_downlaoded_field.update(offset, offset + bytes_transferred);
-			}
-
-			// 使用m_storage写入.
-			m_storage->write(object.buffer.c_array(), offset, bytes_transferred);
-		}
-
-		// 统计本次已经下载的总字节数.
-		object.bytes_transferred += bytes_transferred;
-
-		// 统计总下载字节数.
-		object.bytes_downloaded += bytes_transferred;
-
-		// 如果发生错误或终止.
-		if (ec || m_abort)
-		{
-			// 单连接模式, 表示下载停止, 终止下载.
-			if (!m_accept_multi)
-			{
-				m_abort = true;
-				boost::system::error_code ignore;
-				m_timer.cancel(ignore);
-			}
-
-			// 如果没有终止下载, 那么遇到错误, 这里返回将会在on_tick中计算
-			// 超时, 一旦超时将尝试重新发起连接进行请求.
-			return;
-		}
-
-		// 用于计算下载速率.
-		m_byte_rate.last_byte_rate[m_byte_rate.index] += bytes_transferred;
-
-		// 判断请求区间的数据已经下载完成, 如果下载完成, 则分配新的区间, 发起新的请求.
-		if (m_accept_multi && object.bytes_transferred >= object.request_range.size())
-		{
-			// 不支持长连接, 则创建新的连接.
-			// 如果是第1个连接, 请求范围是0-文件尾, 也需要断开重新连接.
-			if (!m_keep_alive || (object.request_range.left == 0 && index == 0))
-			{
-				// 新建新的http_stream对象.
-				object.direct_reconnect = true;
-				return;
-			}
-
-			http_stream& stream = *object.stream;
-
-			// 配置请求选项.
-			request_opts req_opt = m_settings.opts;
-
-			// 设置是否为长连接.
-			if (m_keep_alive)
-			{
-				req_opt.insert(http_options::connection, "keep-alive");
-			}
-
-			// 如果分配空闲空间失败, 则跳过这个socket, 并立即尝试连接这个socket.
-			if (!allocate_range(object.request_range))
-			{
-				object.direct_reconnect = true;
-				return;
-			}
-
-			// 清空计数.
-			object.bytes_transferred = 0;
-
-			// 插入新的区间请求.
-			req_opt.insert(http_options::range,
-				boost::str(boost::format("bytes=%lld-%lld", std::locale("C")) %
-				object.request_range.left % object.request_range.right));
-
-			// 添加代理设置.
-			stream.proxy(m_settings.proxy);
-			// 设置到请求选项中.
-			stream.request_options(req_opt);
-			// 如果是ssl连接, 默认为检查证书.
-			stream.check_certificate(m_settings.check_certificate);
-			// 禁用重定向.
-			stream.max_redirects(0);
-
-			// 保存最后请求时间, 方便检查超时重置.
-			object.last_request_time = boost::posix_time::microsec_clock::local_time();
-
-			change_outstranding(true);
-			// 发起异步http数据请求, 传入指针http_object_ptr, 以确保多线程安全.
-			if (!m_keep_alive)
-			{
-				stream.async_open(m_final_url,
-					boost::bind(&multi_download::handle_open,
-						this,
-						index, object_ptr,
-						boost::asio::placeholders::error
-					)
-				);
-			}
-			else
-			{
-				stream.async_request(req_opt,
-					boost::bind(&multi_download::handle_request,
-						this,
-						index, object_ptr,
-						boost::asio::placeholders::error
-					)
-				);
-			}
-		}
-		else
-		{
-			// 服务器不支持多点下载, 说明数据已经下载完成.
-			if (!m_accept_multi &&
-				(m_file_size != -1 && object.bytes_downloaded == m_file_size))
-			{
-				m_abort = true;
-				boost::system::error_code ignore;
-				m_timer.cancel(ignore);
-				return;
-			}
-
-			// 保存最后请求时间, 方便检查超时重置.
-			object.last_request_time = boost::posix_time::microsec_clock::local_time();
-
-			// 计算可请求的字节数.
-			int available_bytes = default_buffer_size;
-			if (m_drop_size != -1)
-			{
-				available_bytes = (std::min)(m_drop_size, default_buffer_size);
-				m_drop_size -= available_bytes;
-				if (available_bytes == 0)
-				{
-					// 避免空请求占用大量CPU, 让出CPU资源.
-					boost::this_thread::sleep(boost::posix_time::millisec(1));
-				}
-			}
-
-			change_outstranding(true);
-			// 继续读取数据, 传入指针http_object_ptr, 以确保多线程安全.
-			object.stream->async_read_some(boost::asio::buffer(object.buffer, available_bytes),
-				boost::bind(&multi_download::handle_read,
-					this,
-					index, object_ptr,
-					boost::asio::placeholders::bytes_transferred,
-					boost::asio::placeholders::error
-				)
-			);
-		}
-	}
-
-	void handle_request(const int index,
-		http_object_ptr object_ptr, const boost::system::error_code& ec)
-	{
-		auto_outstanding ao(*this);
-		change_outstranding(false);
-		http_stream_object& object = *object_ptr;
-		object.request_count++;
-		if (ec || m_abort)
-		{
-			// 保存最后的错误信息, 避免一些过期无效或没有允可的链接不断的尝试.
-			object.ec = ec;
-
-			// 单连接模式, 表示下载停止, 终止下载.
-			if (!m_accept_multi)
-			{
-				m_abort = true;
-				boost::system::error_code ignore;
-				m_timer.cancel(ignore);
-			}
-
-			return;
-		}
-
-		// 保存最后请求时间, 方便检查超时重置.
-		object.last_request_time = boost::posix_time::microsec_clock::local_time();
-
-		// 计算可请求的字节数.
-		int available_bytes = default_buffer_size;
-		if (m_drop_size != -1)
-		{
-			available_bytes = (std::min)(m_drop_size, default_buffer_size);
-			m_drop_size -= available_bytes;
-			if (available_bytes == 0)
-			{
-				// 避免空请求占用大量CPU, 让出CPU资源.
-				boost::this_thread::sleep(boost::posix_time::millisec(1));
-			}
-		}
-
-		change_outstranding(true);
-		// 发起数据读取请求, 传入指针http_object_ptr, 以确保多线程安全.
-		object_ptr->stream->async_read_some(boost::asio::buffer(object.buffer, available_bytes),
-			boost::bind(&multi_download::handle_read,
-				this,
-				index, object_ptr,
-				boost::asio::placeholders::bytes_transferred,
-				boost::asio::placeholders::error
-			)
-		);
-	}
-
-	template <typename Handler>
-	void handle_start(Handler handler, http_object_ptr object_ptr, const boost::system::error_code& ec)
-	{
-		auto_outstanding ao(*this);
-		change_outstranding(false);
-
-		// 打开失败则退出.
-		if (ec)
-		{
-			handler(ec);
-			return;
-		}
-
-		boost::system::error_code err;
-
-		// 下面使用引用http_stream_object对象.
-		http_stream_object& object = *object_ptr;
-
-		// 同样引用http_stream对象.
-		http_stream& h = *object.stream;
-
-		// 保存最终url信息.
-		std::string location = h.location();
-		if (!location.empty())
-		{
-			m_final_url = location;
-		}
-
-		// 判断是否支持多点下载.
-		std::string status_code;
-		h.response_options().find(http_options::status_code, status_code);
-		if (status_code != "206")
-		{
-			m_accept_multi = false;
-		}
-		else
-		{
-			m_accept_multi = true;
-		}
-
-		// 禁用并发模式下载.
-		if (m_settings.disable_multi_download)
-		{
-			m_accept_multi = false;
-		}
-
-		// 得到文件大小.
-		std::string length;
-		h.response_options().find(http_options::content_length, length);
-		if (length.empty())
-		{
-			h.response_options().find(http_options::content_range, length);
-			std::string::size_type f = length.find('/');
-			if (f++ != std::string::npos)
-			{
-				length = length.substr(f);
-			}
-			else
-			{
-				length = "";
-			}
-
-			if (length.empty())
-			{
-				// 得到不文件长度, 设置为不支持多下载模式.
-				m_accept_multi = false;
-			}
-		}
-
-		boost::int64_t file_size = -1;
-		if (!length.empty())
-		{
-			try
-			{
-				file_size = boost::lexical_cast<boost::int64_t>(length);
-			}
-			catch (boost::bad_lexical_cast&)
-			{
-				// 得不到正确的文件长度, 设置为不支持多下载模式.
-				m_accept_multi = false;
-			}
-		}
-
-		// 按文件大小分配rangefield.
-		if (file_size != -1 && file_size != m_file_size)
-		{
-			m_file_size = file_size;
-			m_rangefield.reset(m_file_size);
-			m_downlaoded_field.reset(m_file_size);
-		}
-
-		// 是否有指定的文件名, 检查Content-Disposition: attachment; filename="file.zip"
-		std::string filename;
-		h.response_options().find("Content-Disposition", filename);
-		if (!filename.empty())
-		{
-			std::string value;
-			detail::parse_filename(filename.begin(), filename.end(), value);
-			if (!value.empty())
-			{
-				m_file_name = value;
-			}
-		}
-
-		// 是否支持长连接模式, 不支持多点下载, 长连接也没有意义.
-		if (m_accept_multi)
-		{
-			std::string keep_alive;
-			h.response_options().find(http_options::connection, keep_alive);
-			boost::to_lower(keep_alive);
-			if (keep_alive == "keep-alive")
-			{
-				m_keep_alive = true;
-			}
-			else
-			{
-				m_keep_alive = false;
-			}
-
-			// 如果未指定meta文件名, 则使用最终url生成meta文件名.
-			if (m_settings.meta_file.empty())
-			{
-				// 没有指定meta文件名, 自动修正meta文件名.
-				m_settings.meta_file = meta_name(m_final_url.to_string());
-			}
-
-			// 打开meta文件, 如果打开成功, 则表示解析出相应的位图了.
-			if (!open_meta(m_settings.meta_file))
-			{
-				// 位图打开失败, 无所谓, 下载过程中会创建新的位图, 删除meta文件.
-				m_file_meta.close();
-				fs::remove(m_settings.meta_file, err);
-			}
-		}
-
-		// 判断文件是否已经下载完成, 完成则直接返回.
-		if (m_downlaoded_field.is_full())
-		{
-			handler(err);
-			return;
-		}
-
-		// 创建存储对象.
-		if (!m_settings.storage)
-		{
-			m_storage.reset(default_storage_constructor());
-		}
-		else
-		{
-			m_storage.reset(m_settings.storage());
-		}
-		BOOST_ASSERT(m_storage);
-
-		// 打开文件, 构造文件名.
-		m_storage->open(boost::filesystem::path(file_name()), err);
-		if (err)
-		{
-			handler(err);
-			return;
-		}
-
-		// 处理默认设置.
-		if (m_settings.connections_limit == -1)
-		{
-			m_settings.connections_limit = default_connections_limit;
-		}
-		if (m_settings.piece_size == -1 && m_file_size != -1)
-		{
-			m_settings.piece_size = default_piece_size(m_file_size);
-		}
-
-		// 根据第1个连接返回的信息, 设置请求选项.
-		request_opts req_opt = m_settings.opts;
-		if (m_keep_alive)
-		{
-			req_opt.insert(http_options::connection, "keep-alive");
-		}
-		else
-		{
-			req_opt.insert(http_options::connection, "close");
-		}
-
-		// 修改终止状态.
-		m_abort = false;
-
-		// 连接计数置为1.
-		m_number_of_connections = 1;
-
-		// 添加第一个连接到连接容器.
-		{
-#ifndef AVHTTP_DISABLE_THREAD
-			boost::mutex::scoped_lock lock(m_streams_mutex);
-#endif
-			m_streams.push_back(object_ptr);
-		}
-
-		// 为第1个连接请求的buffer大小.
-		int available_bytes = default_buffer_size;
-
-		// 设置第1个连接下载范围.
-		if (m_accept_multi)
-		{
-			range req_range;
-			bool need_reopen = false;
-
-			// 从文件区间中获得一段空间, 这是第一次分配给obj下载的任务.
-			if (allocate_range(req_range))
-			{
-				// 分配到的起始边界不是0, 需要重新open这个obj.
-				if (req_range.left != 0)
-				{
-					need_reopen = true;
-				}
-
-				// 保存请求区间.
-				object_ptr->request_range = req_range;
-
-				// 设置请求区间到请求选项中.
-				req_opt.remove(http_options::range);
-				req_opt.insert(http_options::range, boost::str(
-					boost::format("bytes=%lld-%lld", std::locale("C")) % req_range.left % req_range.right));
-
-				// 保存最后请求时间, 用于检查超时重置.
-				object_ptr->last_request_time = boost::posix_time::microsec_clock::local_time();
-
-				// 添加代理设置.
-				h.proxy(m_settings.proxy);
-				// 设置请求选项.
-				h.request_options(req_opt);
-				// 如果是ssl连接, 默认为检查证书.
-				h.check_certificate(m_settings.check_certificate);
-				// 禁用重定向.
-				h.max_redirects(0);
-
-				if (need_reopen)
-				{
-					h.close(err);	// 关闭原来的连接, 需要请求新的区间.
-					if (err)
-					{
-						handler(err);
-						return;
-					}
-
-					change_outstranding(true);
-					// 开始异步打开.
-					h.async_open(m_final_url,
-						boost::bind(&multi_download::handle_open,
-							this,
-							0, object_ptr,
-							boost::asio::placeholders::error
-						)
-					);
-				}
-				else
-				{
-					// 发起数据读取请求.
-					change_outstranding(true);
-					// 传入指针obj, 以确保多线程安全.
-					h.async_read_some(boost::asio::buffer(object_ptr->buffer, available_bytes),
-						boost::bind(&multi_download::handle_read,
-							this,
-							0, object_ptr,
-							boost::asio::placeholders::bytes_transferred,
-							boost::asio::placeholders::error
-						)
-					);
-				}
-			}
-			else
-			{
-				// 分配空间失败, 说明可能已经没有空闲的空间提供
-				// 给这个stream进行下载了直接跳过好了.
-				object_ptr->done = true;
-			}
-		}
-		else	// 服务器不支持多点下载模式, 继续从第1个连接下载.
-		{
-			// 发起数据读取请求.
-			change_outstranding(true);
-			// 传入指针obj, 以确保多线程安全.
-			h.async_read_some(boost::asio::buffer(object_ptr->buffer, available_bytes),
-				boost::bind(&multi_download::handle_read,
-					this,
-					0, object_ptr,
-					boost::asio::placeholders::bytes_transferred,
-					boost::asio::placeholders::error
-				)
-			);
-		}
-
-		// 如果支持多点下载, 按设置创建其它http_stream.
-		if (m_accept_multi)
-		{
-			for (int i = 1; i < m_settings.connections_limit; i++)
-			{
-				http_object_ptr p(new http_stream_object());
-				http_stream_ptr ptr(new http_stream(m_io_service));
-				range req_range;
-
-				// 从文件间区中得到一段空间.
-				if (!allocate_range(req_range))
-				{
-					// 分配空间失败, 说明可能已经没有空闲的空间提供给这个stream进行下载了直接跳过好了.
-					p->done = true;
-					continue;
-				}
-
-				// 保存请求区间.
-				p->request_range = req_range;
-
-				// 设置请求区间到请求选项中.
-				req_opt.remove(http_options::range);
-				req_opt.insert(http_options::range, boost::str(
-					boost::format("bytes=%lld-%lld", std::locale("C")) % req_range.left % req_range.right));
-
-				// 设置请求选项.
-				ptr->request_options(req_opt);
-				// 添加代理设置.
-				ptr->proxy(m_settings.proxy);
-				// 如果是ssl连接, 默认为检查证书.
-				ptr->check_certificate(m_settings.check_certificate);
-				// 禁用重定向.
-				ptr->max_redirects(0);
-
-				// 将连接添加到容器中.
-				p->stream = ptr;
-
-				{
-#ifndef AVHTTP_DISABLE_THREAD
-					boost::mutex::scoped_lock lock(m_streams_mutex);
-#endif
-					m_streams.push_back(p);
-				}
-
-				// 保存最后请求时间, 方便检查超时重置.
-				p->last_request_time = boost::posix_time::microsec_clock::local_time();
-
-				m_number_of_connections++;
-				change_outstranding(true);
-
-				// 开始异步打开, 传入指针http_object_ptr, 以确保多线程安全.
-				p->stream->async_open(m_final_url,
-					boost::bind(&multi_download::handle_open,
-						this,
-						i, p,
-						boost::asio::placeholders::error
-					)
-				);
-			}
-		}
-
-		change_outstranding(true);
-
-		// 开启定时器, 执行任务.
-		m_timer.expires_from_now(boost::posix_time::seconds(1));
-		m_timer.async_wait(boost::bind(&multi_download::on_tick, this, boost::asio::placeholders::error));
-
-		// 回调通知用户, 已经成功启动下载.
-		handler(ec);
-
-		return;
-	}
-
-	void on_tick(const boost::system::error_code& e)
-	{
-		auto_outstanding ao(*this);
-		change_outstranding(false);
-		m_time_total++;
-
-		// 在这里更新位图.
-		if (m_accept_multi)
-		{
-			update_meta();
-		}
-
-		// 每隔1秒进行一次on_tick.
-		if (!m_abort && !e)
-		{
-			change_outstranding(true);
-			m_timer.expires_from_now(boost::posix_time::seconds(1));
-			m_timer.async_wait(boost::bind(&multi_download::on_tick,
-				this, boost::asio::placeholders::error));
-		}
-		else
-		{
-			// 已经终止.
-			return;
-		}
-
-		// 用于计算动态下载速率.
-		{
-			int bytes_count = 0;
-
-			for (int i = 0; i < m_byte_rate.seconds; i++)
-				bytes_count += m_byte_rate.last_byte_rate[i];
-
-			m_byte_rate.current_byte_rate = (double)bytes_count / m_byte_rate.seconds;
-
-			if (m_byte_rate.index + 1 >= m_byte_rate.seconds)
-				m_byte_rate.last_byte_rate[m_byte_rate.index = 0] = 0;
-			else
-				m_byte_rate.last_byte_rate[++m_byte_rate.index] = 0;
-		}
-
-		// 计算限速.
-		m_drop_size = m_settings.download_rate_limit;
-
-#ifndef AVHTTP_DISABLE_THREAD
-		// 锁定m_streams容器进行操作, 保证m_streams操作的唯一性.
-		boost::mutex::scoped_lock lock(m_streams_mutex);
-#endif
-		for (std::size_t i = 0; i < m_streams.size(); i++)
-		{
-			http_object_ptr& object_ptr = m_streams[i];
-			boost::posix_time::time_duration duration =
-				boost::posix_time::microsec_clock::local_time() - object_ptr->last_request_time;
-			bool expire = duration > boost::posix_time::seconds(m_settings.time_out);
-			if (!object_ptr->done && (expire || object_ptr->direct_reconnect))
-			{
-				// 超时或出错, 关闭并重新创建连接.
-				boost::system::error_code ec;
-				object_ptr->stream->close(ec);
-
-				// 出现下列之一的错误, 将不再尝试连接服务器, 因为重试也是没有意义的.
-				if (object_ptr->ec == avhttp::errc::forbidden
-					|| object_ptr->ec == avhttp::errc::not_found
-					|| object_ptr->ec == avhttp::errc::method_not_allowed)
-				{
-					object_ptr->done = true;
-					continue;
-				}
-
-				// 单连接模式, 表示下载停止, 终止下载.
-				if (!m_accept_multi)
-				{
-					m_abort = true;
-					object_ptr->done = true;
-					m_number_of_connections--;
-					continue;
-				}
-
-				// 重置重连标识.
-				object_ptr->direct_reconnect = false;
-
-				// 重新创建http_object和http_stream.
-				object_ptr.reset(new http_stream_object(*object_ptr));
-				http_stream_object& object = *object_ptr;
-
-				// 使用新的http_stream对象.
-				object.stream.reset(new http_stream(m_io_service));
-
-				http_stream& stream = *object.stream;
-
-				// 配置请求选项.
-				request_opts req_opt = m_settings.opts;
-
-				// 设置是否为长连接.
-				if (m_keep_alive)
-				{
-					req_opt.insert(http_options::connection, "keep-alive");
-				}
-
-				// 继续从上次未完成的位置开始请求.
-				if (m_accept_multi)
-				{
-					boost::int64_t begin = object.request_range.left + object.bytes_transferred;
-					boost::int64_t end = object.request_range.right;
-
-					if (end - begin <= 0)
-					{
-						// 如果分配空闲空间失败, 则跳过这个socket.
-						if (!allocate_range(object.request_range))
-						{
-							object.done = true;	// 已经没什么可以下载了.
-							m_number_of_connections--;
-							continue;
-						}
-
-						object.bytes_transferred = 0;
-						begin = object.request_range.left;
-						end = object.request_range.right;
-					}
-
-					req_opt.insert(http_options::range, boost::str(
-						boost::format("bytes=%lld-%lld", std::locale("C")) % begin % end));
-				}
-
-				// 添加代理设置.
-				stream.proxy(m_settings.proxy);
-				// 设置到请求选项中.
-				stream.request_options(req_opt);
-				// 如果是ssl连接, 默认为检查证书.
-				stream.check_certificate(m_settings.check_certificate);
-				// 禁用重定向.
-				stream.max_redirects(0);
-
-				// 保存最后请求时间, 方便检查超时重置.
-				object.last_request_time = boost::posix_time::microsec_clock::local_time();
-
-				change_outstranding(true);
-				// 重新发起异步请求, 传入object_item_ptr指针, 以确保线程安全.
-				stream.async_open(m_final_url,
-					boost::bind(&multi_download::handle_open,
-						this,
-						i, object_ptr,
-						boost::asio::placeholders::error
-					)
-				);
-			}
-		}
-
-		// 统计操作功能完成的http_stream的个数.
-		int done = 0;
-		for (std::size_t i = 0; i < m_streams.size(); i++)
-		{
-			http_object_ptr& object_item_ptr = m_streams[i];
-			if (object_item_ptr->done)
-			{
-				done++;
-			}
-		}
-
-		// 当m_streams中所有连接都done时, 表示已经下载完成.
-		if (done == m_streams.size())
-		{
-			boost::system::error_code ignore;
-			m_abort = true;
-			m_timer.cancel(ignore);
-			// 通知wait_for_complete退出.
-			boost::mutex::scoped_lock l(m_quit_mtx);
-			m_quit_cond.notify_one();
-			return;
-		}
-	}
-
-	bool allocate_range(range& r)
-	{
-#ifndef AVHTTP_DISABLE_THREAD
-		// 在多线程运行io_service时, 必须加锁, 避免重入时多次重复分配相同区域.
-		// 单线程执行io_service(并启用了AVHTTP_DISABLE_THREAD)无需考虑加
-		// 锁, 因为所有操作都是异步串行的动作.
-		boost::mutex::scoped_lock lock(m_rangefield_mutex);
-#endif
-
-		range temp(-1, -1);
-
-		do
-		{
-			// 从指定位置m_download_point开始文件间区中得到一段空间.
-			if (!m_rangefield.out_space(m_download_point, temp.left, temp.right))
-			{
-				return false;
-			}
-
-			// 用于调试.
-			BOOST_ASSERT(temp != r);
-			BOOST_ASSERT(temp.size() >= 0);
-
-			// 重新计算为最大max_request_bytes大小.
-			boost::int64_t max_request_bytes = m_settings.request_piece_num * m_settings.piece_size;
-			if (temp.size() > max_request_bytes)
-			{
-				temp.right = temp.left + max_request_bytes;
-			}
-
-			r = temp;
-
-			// 从m_rangefield中分配这个空间.
-			if (!m_rangefield.update(temp))
-			{
-				continue;
-			}
-			else
-			{
-				break;
-			}
-		} while (!m_abort);
-
-		// 右边边界减1, 因为http请求的区间是包含右边界值, 下载时会将right下标位置的字节下载.
-		if (--r.right < r.left)
-		{
-			return false;
-		}
-
-		return true;
-	}
-
-	bool open_meta(const fs::path& file_path)
-	{
-		boost::system::error_code ec;
-
-		// 得到文件大小.
-		boost::uintmax_t size = fs::file_size(file_path, ec);
-		if (ec)
-		{
-			size = 0;
-		}
-
-		// 打开文件.
-		m_file_meta.close();
-		m_file_meta.open(file_path, ec);
-		if (ec)
-		{
-			return false;
-		}
-
-		// 如果有数据, 则解码meta数据.
-		if (size != 0)
-		{
-			std::vector<char> buffer;
-
-			buffer.resize(size);
-			const std::streamsize num = m_file_meta.read(&buffer[0], 0, size);
-			if (num != size)
-			{
-				return false;
-			}
-
-			entry e = bdecode(buffer.begin(), buffer.end());
-
-			// 最终的url.
-			if (m_settings.allow_use_meta_url)
-			{
-				const std::string url = e["final_url"].string();
-				if (!url.empty())
-				{
-					m_final_url = url;
-				}
-			}
-
-			// 文件大小.
-			m_file_size = e["file_size"].integer();
-			m_rangefield.reset(m_file_size);
-			m_downlaoded_field.reset(m_file_size);
-
-			// 分片大小.
-			m_settings.piece_size = e["piece_size"].integer();
-
-			// 分片数.
-			int piece_num = e["piece_num"].integer();
-
-			// 位图数据.
-			std::string bitfield_data = e["bitfield"].string();
-
-			// 构造到位图.
-			bitfield bf(bitfield_data.c_str(), piece_num);
-
-			// 更新到区间范围.
-			m_rangefield.bitfield_to_range(bf, m_settings.piece_size);
-			m_downlaoded_field.bitfield_to_range(bf, m_settings.piece_size);
-		}
-
-		return true;
-	}
-
-	void update_meta()
-	{
-		if (!m_file_meta.is_open())
-		{
-			boost::system::error_code ec;
-			m_file_meta.open(m_settings.meta_file, ec);
-			if (ec)
-			{
-				return;
-			}
-		}
-
-		entry e;
-
-		e["final_url"] = m_final_url.to_string();
-		e["file_size"] = m_file_size;
-		e["piece_size"] = m_settings.piece_size;
-		e["piece_num"] = (m_file_size / m_settings.piece_size) +
-			(m_file_size % m_settings.piece_size == 0 ? 0 : 1);
-		bitfield bf;
-		m_downlaoded_field.range_to_bitfield(bf, m_settings.piece_size);
-		std::string str(bf.bytes(), bf.bytes_size());
-		e["bitfield"] = str;
-
-		std::vector<char> buffer;
-		bencode(back_inserter(buffer), e);
-
-		m_file_meta.write(&buffer[0], 0, buffer.size());
-	}
-
-private:
-
-	inline void change_outstranding(bool addref = true)
-	{
-#ifndef AVHTTP_DISABLE_THREAD
-		boost::mutex::scoped_lock lock(m_outstanding_mutex);
-#endif
-		if (addref)
-		{
-			m_outstanding++;
-		}
-		else
-		{
-			m_outstanding--;
-		}
-	}
-
-	// 默认根据文件大小自动计算分片大小.
-	std::size_t default_piece_size(const boost::int64_t& file_size) const
-	{
-		const int target_size = 40 * 1024;
-		std::size_t piece_size = boost::int64_t(file_size / (target_size / 20));
-
-		std::size_t i = 16 * 1024;
-		for (; i < 16 * 1024 * 1024; i *= 2)
-		{
-			if (piece_size > i) continue;
-			break;
-		}
-		piece_size = i;
-
-		return piece_size;
-	}
-
-private:
-	// io_service引用.
-	boost::asio::io_service& m_io_service;
-
-	// 每一个http_stream_obj是一个http连接.
-	// 注意: 容器中的http_object_ptr只能在on_tick一处进行写操作, 并且确保其它地方
-	// 是新的副本, 这主要体现在发起新的异步操作的时候将http_object_ptr作为参数形式
-	// 传入, 这样在异步回调中只需要访问http_object_ptr的副本指针, 而不是直接访问
-	// m_streams!!!
-	std::vector<http_object_ptr> m_streams;
-
-#ifndef AVHTTP_DISABLE_THREAD
-	// 为m_streams在多线程环境下线程安全.
-	mutable boost::mutex m_streams_mutex;
-#endif
-
-	// 最终的url, 如果有跳转的话, 是跳转最后的那个url.
-	url m_final_url;
-
-	// 是否支持多点下载.
-	bool m_accept_multi;
-
-	// 是否支持长连接.
-	bool m_keep_alive;
-
-	// 文件大小, 如果没有文件大小值为-1.
-	boost::int64_t m_file_size;
-
-	// 保存的文件名.
-	mutable std::string m_file_name;
-
-	// 当前用户设置.
-	multi_download_settings m_settings;
-
-	// 定时器, 用于定时执行一些任务, 比如检查连接是否超时之类.
-	boost::asio::deadline_timer m_timer;
-
-	// 动态计算速率.
-	byte_rate m_byte_rate;
-
-	// 实际连接数.
-	int m_number_of_connections;
-
-	// 下载计时.
-	int m_time_total;
-
-	// 下载数据存储接口指针, 可由用户定义, 并在open时指定.
-	boost::scoped_ptr<storage_interface> m_storage;
-
-	// meta文件, 用于续传.
-	file m_file_meta;
-
-	// 下载点位置.
-	boost::int64_t m_download_point;
-
-	// 文件区间图, 每次请求将由m_rangefield来分配空间区间.
-	rangefield m_rangefield;
-
-	// 已经下载的文件区间.
-	rangefield m_downlaoded_field;
-
-	// 保证分配空闲区间的唯一性.
-#ifndef AVHTTP_DISABLE_THREAD
-	boost::mutex m_rangefield_mutex;
-#endif
-
-	// 用于限速.
-	int m_drop_size;
-
-	// 用于异步工作计数.
-	int m_outstanding;
-
-#ifndef AVHTTP_DISABLE_THREAD
-	mutable boost::mutex m_outstanding_mutex;
-#endif
-
-	// 用于通知wait_for_complete退出.
-	mutable boost::mutex m_quit_mtx;
-	mutable boost::condition m_quit_cond;
-
-	// 是否中止工作.
-	bool m_abort;
-};
-
-} // avhttp
-
-#endif // MULTI_DOWNLOAD_HPP__
+//
+// multi_download.hpp
+// ~~~~~~~~~~~~~~~~~~
+//
+// Copyright (c) 2013 Jack (jack dot wgm at gmail dot com)
+//
+// Distributed under the Boost Software License, Version 1.0. (See accompanying
+// path LICENSE_1_0.txt or copy at http://www.boost.org/LICENSE_1_0.txt)
+//
+
+#ifndef MULTI_DOWNLOAD_HPP__
+#define MULTI_DOWNLOAD_HPP__
+
+#if defined(_MSC_VER) && (_MSC_VER >= 1200)
+# pragma once
+#endif // defined(_MSC_VER) && (_MSC_VER >= 1200)
+
+#include <vector>
+#include <list>
+#include <algorithm>    // for std::min/std::max
+
+#include <boost/assert.hpp>
+#include <boost/noncopyable.hpp>
+#include <boost/cstdint.hpp>
+#include <boost/shared_ptr.hpp>
+#include <boost/thread.hpp>
+#include <boost/thread/condition.hpp>
+#include <boost/lexical_cast.hpp>
+#include <boost/date_time.hpp>
+#include <boost/format.hpp>
+#include <boost/filesystem/fstream.hpp>
+#include <boost/crc.hpp>  // for boost::crc_32_type
+
+#include "avhttp/file.hpp"
+#include "avhttp/http_stream.hpp"
+#include "avhttp/rangefield.hpp"
+#include "avhttp/entry.hpp"
+#include "avhttp/settings.hpp"
+
+
+namespace avhttp
+{
+
+// multi_download类的具体实现.
+class multi_download : public boost::noncopyable
+{
+	// 重定义http_stream_ptr指针.
+	typedef boost::shared_ptr<http_stream> http_stream_ptr;
+
+	// 定义http_stream_obj.
+	struct http_stream_object
+	{
+		http_stream_object()
+			: request_range(0, 0)
+			, bytes_transferred(0)
+			, bytes_downloaded(0)
+			, request_count(0)
+			, done(false)
+			, direct_reconnect(false)
+		{}
+
+		// http_stream对象.
+		http_stream_ptr stream;
+
+		// 数据缓冲, 下载时的缓冲.
+		boost::array<char, default_buffer_size> buffer;
+
+		// 请求的数据范围, 每次由multi_download分配一个下载范围, stream按这个范围去下载.
+		range request_range;
+
+		// 本次请求已经下载的数据, 相对于request_range, 当一个request_range下载完成后,
+		// bytes_transferred自动置为0.
+		boost::int64_t bytes_transferred;
+
+		// 当前对象下载的数据统计.
+		boost::int64_t bytes_downloaded;
+
+		// 当前对象发起请求的次数.
+		int request_count;
+
+		// 最后请求的时间.
+		boost::posix_time::ptime last_request_time;
+
+		// 最后的错误信息.
+		boost::system::error_code ec;
+
+		// 是否操作功能完成.
+		bool done;
+
+		// 立即重新尝试连接.
+		bool direct_reconnect;
+	};
+
+	// 重定义http_object_ptr指针.
+	typedef boost::shared_ptr<http_stream_object> http_object_ptr;
+
+	// 用于计算下载速率.
+	struct byte_rate
+	{
+		byte_rate()
+			: seconds(5)
+			, index(0)
+			, current_byte_rate(0)
+		{
+			last_byte_rate.resize(seconds);
+			for (int i = 0; i < seconds; i++)
+			{
+				last_byte_rate[i] = 0;
+			}
+		}
+
+		// 用于统计速率的时间.
+		const int seconds;
+
+		// 最后的byte_rate.
+		std::vector<int> last_byte_rate;
+
+		// last_byte_rate的下标.
+		int index;
+
+		// 当前byte_rate.
+		int current_byte_rate;
+	};
+
+	// 用于帮助multi_download自动计算outstranding.
+	struct auto_outstanding
+	{
+		auto_outstanding(multi_download &o)
+			: obj(o)
+		{
+			obj.change_outstranding(true);
+		}
+
+		~auto_outstanding()
+		{
+			obj.change_outstranding(false);
+		}
+
+		multi_download &obj;
+	};
+
+	friend struct auto_outstanding;
+
+public:
+	AVHTTP_DECL explicit multi_download(boost::asio::io_service& io)
+		: m_io_service(io)
+		, m_accept_multi(false)
+		, m_keep_alive(false)
+		, m_file_size(-1)
+		, m_timer(io)
+		, m_number_of_connections(0)
+		, m_time_total(0)
+		, m_download_point(0)
+		, m_drop_size(-1)
+		, m_outstanding(0)
+		, m_abort(true)
+	{}
+	AVHTTP_DECL ~multi_download()
+	{}
+
+public:
+
+	///开始multi_download开始下载.
+	// @param u指定的url.
+	// @param ec当发生错误时, 包含详细的错误信息.
+	// @备注: 直接使用内部的file.hpp下载数据到文件, 若想自己指定数据下载到指定的地方
+	// 可以通过调用另一个open来完成, 具体见另一个open的详细说明.
+	AVHTTP_DECL void start(const std::string& u, boost::system::error_code& ec)
+	{
+		multi_download_settings s;
+		start(u, s, ec);
+	}
+
+	///开始multi_download开始下载, 打开失败抛出一个异常.
+	// @param u指定的url.
+	// @备注: 直接使用内部的file.hpp下载数据到文件, 若想自己指定数据下载到指定的地方
+	// 可以通过调用另一个open来完成, 具体见另一个open的详细说明.
+	AVHTTP_DECL void start(const std::string& u)
+	{
+		multi_download_settings s;
+		boost::system::error_code ec;
+		start(u, s, ec);
+		if (ec)
+		{
+			boost::throw_exception(boost::system::system_error(ec));
+		}
+	}
+
+	///开始multi_download开始下载.
+	// @param u指定的url.
+	// @param s指定的设置信息.
+	// @失败抛出一个boost::system::system_error异常, 包含详细的错误信息.
+	AVHTTP_DECL void start(const std::string& u, const multi_download_settings& s)
+	{
+		boost::system::error_code ec;
+		start(u, s, ec);
+		if (ec)
+		{
+			boost::throw_exception(boost::system::system_error(ec));
+		}
+	}
+
+	///开始multi_download开始下载.
+	// @param u指定的url.
+	// @param s指定的设置信息.
+	// @返回error_code, 包含详细的错误信息.
+	AVHTTP_DECL void start(const std::string& u, const multi_download_settings& s, boost::system::error_code& ec)
+	{
+		auto_outstanding ao(*this);
+		// 清空所有连接.
+		{
+#ifndef AVHTTP_DISABLE_THREAD
+			boost::mutex::scoped_lock lock(m_streams_mutex);
+#endif
+			m_streams.clear();
+		}
+
+		// 默认文件大小为-1.
+		m_file_size = -1;
+
+		// 保存设置.
+		m_settings = s;
+
+		// 将url转换成utf8编码.
+		std::string utf8 = detail::ansi_utf8(u);
+		utf8 = detail::escape_path(utf8);
+		m_final_url = utf8;
+		m_file_name = "";
+
+		// 创建一个http_stream对象.
+		http_object_ptr obj(new http_stream_object);
+
+		request_opts req_opt = m_settings.opts;
+		req_opt.insert(http_options::range, "bytes=0-");
+		req_opt.insert(http_options::connection, "keep-alive");
+
+		// 创建http_stream并同步打开, 检查返回状态码是否为206, 如果非206则表示该http服务器不支持多点下载.
+		obj->stream.reset(new http_stream(m_io_service));
+		http_stream& h = *obj->stream;
+		// 添加代理设置.
+		h.proxy(m_settings.proxy);
+		// 添加请求设置.
+		h.request_options(req_opt);
+		// 如果是ssl连接, 默认为检查证书.
+		h.check_certificate(m_settings.check_certificate);
+		// 打开http_stream.
+		h.open(m_final_url, ec);
+		// 打开失败则退出.
+		if (ec)
+		{
+			return;
+		}
+
+		// 保存最终url信息.
+		std::string location = h.location();
+		if (!location.empty())
+		{
+			m_final_url = location;
+		}
+
+		// 判断是否支持多点下载.
+		std::string status_code;
+		h.response_options().find(http_options::status_code, status_code);
+		if (status_code != "206")
+		{
+			m_accept_multi = false;
+		}
+		else
+		{
+			m_accept_multi = true;
+		}
+
+		// 禁用并发模式下载.
+		if (m_settings.disable_multi_download)
+		{
+			m_accept_multi = false;
+		}
+
+		// 得到文件大小.
+		std::string length;
+		h.response_options().find(http_options::content_length, length);
+		if (length.empty())
+		{
+			h.response_options().find(http_options::content_length, length);
+			std::string::size_type f = length.find('/');
+			if (f++ != std::string::npos)
+			{
+				length = length.substr(f);
+			}
+			else
+			{
+				length = "";
+			}
+
+			if (length.empty())
+			{
+				// 得到不文件长度, 设置为不支持多下载模式.
+				m_accept_multi = false;
+			}
+		}
+
+		boost::int64_t file_size = -1;
+		if (!length.empty())
+		{
+			try
+			{
+				file_size = boost::lexical_cast<boost::int64_t>(length);
+			}
+			catch (boost::bad_lexical_cast&)
+			{
+				// 得不到正确的文件长度, 设置为不支持多下载模式.
+				m_accept_multi = false;
+			}
+		}
+
+		// 按文件大小重新分配rangefield.
+		if (file_size != -1 && file_size != m_file_size)
+		{
+			m_file_size = file_size;
+			m_rangefield.reset(m_file_size);
+			m_downlaoded_field.reset(m_file_size);
+		}
+
+		// 是否有指定的文件名, 检查Content-Disposition: attachment; filename="file.zip"
+		std::string filename;
+		h.response_options().find("Content-Disposition", filename);
+		if (!filename.empty())
+		{
+			std::string value;
+			detail::parse_filename(filename.begin(), filename.end(), value);
+			if (!value.empty())
+			{
+				m_file_name = value;
+			}
+		}
+
+		// 是否支持长连接模式, 不支持多点下载, 长连接也没有意义.
+		if (m_accept_multi)
+		{
+			std::string keep_alive;
+			h.response_options().find(http_options::connection, keep_alive);
+			boost::to_lower(keep_alive);
+			if (keep_alive == "keep-alive")
+			{
+				m_keep_alive = true;
+			}
+			else
+			{
+				m_keep_alive = false;
+			}
+
+			// 如果未指定meta文件名, 则使用最终url生成meta文件名.
+			if (m_settings.meta_file.empty())
+			{
+				// 没有指定meta文件名, 自动修正meta文件名.
+				m_settings.meta_file = meta_name(m_final_url.to_string());
+			}
+
+			// 打开meta文件, 如果打开成功, 则表示解析出相应的位图了.
+			if (!open_meta(m_settings.meta_file))
+			{
+				// 位图打开失败, 无所谓, 下载过程中会创建新的位图, 删除meta文件.
+				m_file_meta.close();
+				boost::system::error_code ignore;
+				fs::remove(m_settings.meta_file, ignore);
+			}
+		}
+
+		// 判断文件是否已经下载完成, 完成则直接返回.
+		if (m_downlaoded_field.is_full())
+		{
+			return;
+		}
+
+		// 创建存储对象.
+		if (!s.storage)
+		{
+			m_storage.reset(default_storage_constructor());
+		}
+		else
+		{
+			m_storage.reset(s.storage());
+		}
+		BOOST_ASSERT(m_storage);
+
+		// 打开文件, 构造文件名.
+		m_storage->open(boost::filesystem::path(file_name()), ec);
+		if (ec)
+		{
+			return;
+		}
+
+		// 保存限速大小.
+		m_drop_size = s.download_rate_limit;
+
+		// 处理默认设置.
+		if (m_settings.connections_limit == -1)
+		{
+			m_settings.connections_limit = default_connections_limit;
+		}
+		if (m_settings.piece_size == -1 && m_file_size != -1)
+		{
+			m_settings.piece_size = default_piece_size(m_file_size);
+		}
+
+		// 根据第1个连接返回的信息, 重新设置请求选项.
+		req_opt = m_settings.opts;
+		if (m_keep_alive)
+		{
+			req_opt.insert(http_options::connection, "keep-alive");
+		}
+		else
+		{
+			req_opt.insert(http_options::connection, "close");
+		}
+
+		// 修改终止状态.
+		m_abort = false;
+
+		// 连接计数置为1.
+		m_number_of_connections = 1;
+
+		// 添加第一个连接到连接容器.
+		{
+#ifndef AVHTTP_DISABLE_THREAD
+			boost::mutex::scoped_lock lock(m_streams_mutex);
+#endif
+			m_streams.push_back(obj);
+		}
+
+		// 为第1个连接请求的buffer大小.
+		int available_bytes = default_buffer_size;
+
+		// 设置第1个连接下载范围.
+		if (m_accept_multi)
+		{
+			range req_range;
+			bool need_reopen = false;
+
+			// 从文件区间中获得一段空间, 这是第一次分配给obj下载的任务.
+			if (allocate_range(req_range))
+			{
+				// 分配到的起始边界不是0, 需要重新open这个obj.
+				if (req_range.left != 0)
+				{
+					need_reopen = true;
+				}
+
+				// 保存请求区间.
+				obj->request_range = req_range;
+
+				// 设置请求区间到请求选项中.
+				req_opt.remove(http_options::range);
+				req_opt.insert(http_options::range, boost::str(
+					boost::format("bytes=%lld-%lld", std::locale("C")) % req_range.left % req_range.right));
+
+				// 保存最后请求时间, 用于检查超时重置.
+				obj->last_request_time = boost::posix_time::microsec_clock::local_time();
+
+				// 添加代理设置.
+				h.proxy(m_settings.proxy);
+				// 设置请求选项.
+				h.request_options(req_opt);
+				// 如果是ssl连接, 默认为检查证书.
+				h.check_certificate(m_settings.check_certificate);
+				// 禁用重定向.
+				h.max_redirects(0);
+
+				if (need_reopen)
+				{
+					h.close(ec);	// 关闭原来的连接, 需要请求新的区间.
+					if (ec)
+					{
+						return;
+					}
+
+					change_outstranding(true);
+					// 开始异步打开.
+					h.async_open(m_final_url,
+						boost::bind(&multi_download::handle_open,
+							this,
+							0, obj,
+							boost::asio::placeholders::error
+						)
+					);
+				}
+				else
+				{
+					// 发起数据读取请求.
+					change_outstranding(true);
+					// 传入指针obj, 以确保多线程安全.
+					h.async_read_some(boost::asio::buffer(obj->buffer, available_bytes),
+						boost::bind(&multi_download::handle_read,
+							this,
+							0, obj,
+							boost::asio::placeholders::bytes_transferred,
+							boost::asio::placeholders::error
+						)
+					);
+				}
+			}
+			else
+			{
+				// 分配空间失败, 说明可能已经没有空闲的空间提供
+				// 给这个stream进行下载了直接跳过好了.
+				obj->done = true;
+			}
+		}
+		else	// 服务器不支持多点下载模式, 继续从第1个连接下载.
+		{
+			// 发起数据读取请求.
+			change_outstranding(true);
+			// 传入指针obj, 以确保多线程安全.
+			h.async_read_some(boost::asio::buffer(obj->buffer, available_bytes),
+				boost::bind(&multi_download::handle_read,
+					this,
+					0, obj,
+					boost::asio::placeholders::bytes_transferred,
+					boost::asio::placeholders::error
+				)
+			);
+		}
+
+		// 如果支持多点下载, 按设置创建其它http_stream.
+		if (m_accept_multi)
+		{
+			for (int i = 1; i < m_settings.connections_limit; i++)
+			{
+				http_object_ptr p(new http_stream_object());
+				http_stream_ptr ptr(new http_stream(m_io_service));
+				range req_range;
+
+				// 从文件间区中得到一段空间.
+				if (!allocate_range(req_range))
+				{
+					// 分配空间失败, 说明可能已经没有空闲的空间提供给这个stream进行下载了直接跳过好了.
+					p->done = true;
+					continue;
+				}
+
+				// 保存请求区间.
+				p->request_range = req_range;
+
+				// 设置请求区间到请求选项中.
+				req_opt.remove(http_options::range);
+				req_opt.insert(http_options::range, boost::str(
+					boost::format("bytes=%lld-%lld", std::locale("C")) % req_range.left % req_range.right));
+
+				// 设置请求选项.
+				ptr->request_options(req_opt);
+				// 如果是ssl连接, 默认为检查证书.
+				ptr->check_certificate(m_settings.check_certificate);
+				// 禁用重定向.
+				ptr->max_redirects(0);
+				// 添加代理设置.
+				ptr->proxy(m_settings.proxy);
+
+				// 将连接添加到容器中.
+				p->stream = ptr;
+
+				{
+#ifndef AVHTTP_DISABLE_THREAD
+					boost::mutex::scoped_lock lock(m_streams_mutex);
+#endif
+					m_streams.push_back(p);
+				}
+
+				// 保存最后请求时间, 方便检查超时重置.
+				p->last_request_time = boost::posix_time::microsec_clock::local_time();
+
+				m_number_of_connections++;
+				change_outstranding(true);
+
+				// 开始异步打开, 传入指针http_object_ptr, 以确保多线程安全.
+				p->stream->async_open(m_final_url,
+					boost::bind(&multi_download::handle_open,
+						this,
+						i, p,
+						boost::asio::placeholders::error
+					)
+				);
+			}
+		}
+
+		change_outstranding(true);
+		// 开启定时器, 执行任务.
+		m_timer.expires_from_now(boost::posix_time::seconds(1));
+		m_timer.async_wait(boost::bind(&multi_download::on_tick, this, boost::asio::placeholders::error));
+
+		return;
+	}
+
+	///异步启动下载, 启动完成将回调对应的Handler.
+	// @param u 将要下载的URL.
+	// @param handler 将被调用在启动完成时. 它必须满足以下条件:
+	// @begin code
+	//  void handler(
+	//    const boost::system::error_code& ec // 用于返回操作状态.
+	//  );
+	// @end code
+	// @begin example
+	//  void start_handler(const boost::system::error_code& ec)
+	//  {
+	//    if (!ec)
+	//    {
+	//      // 启动下载成功!
+	//    }
+	//  }
+	//  ...
+	//  avhttp::multi_download h(io_service);
+	//  h.async_open("http://www.boost.org", start_handler);
+	// @end example
+	// @备注: handler也可以使用boost.bind来绑定一个符合规定的函数作
+	// 为async_start的参数handler.
+	template <typename Handler>
+	void async_start(const std::string& u, Handler handler)
+	{
+		settings s;
+		async_start(u, s, handler);
+	}
+
+	///异步启动下载, 启动完成将回调对应的Handler.
+	// @param u 将要下载的URL.
+	// @param s 下载设置参数信息.
+	// @param handler 将被调用在启动完成时. 它必须满足以下条件:
+	// @begin code
+	//  void handler(
+	//    const boost::system::error_code& ec // 用于返回操作状态.
+	//  );
+	// @end code
+	// @begin example
+	//  void start_handler(const boost::system::error_code& ec)
+	//  {
+	//    if (!ec)
+	//    {
+	//      // 启动下载成功!
+	//    }
+	//  }
+	//  ...
+	//  avhttp::multi_download h(io_service);
+	//  multi_download_settings s;
+	//  h.async_open("http://www.boost.org", s, start_handler);
+	// @end example
+	// @备注: handler也可以使用boost.bind来绑定一个符合规定的函数作
+	// 为async_start的参数handler.
+	template <typename Handler>
+	void async_start(const std::string& u, const multi_download_settings & s, Handler handler)
+	{
+		// 清空所有连接.
+		{
+#ifndef AVHTTP_DISABLE_THREAD
+			boost::mutex::scoped_lock lock(m_streams_mutex);
+#endif
+			m_streams.clear();
+		}
+
+		// 清空文件大小.
+		m_file_size = -1;
+
+		// 保存参数.
+		std::string utf8 = detail::ansi_utf8(u);
+		utf8 = detail::escape_path(utf8);
+		m_final_url = utf8;
+		m_file_name = "";
+		m_settings = s;
+
+		// 设置状态.
+		m_abort = false;
+
+		// 创建一个http_stream对象.
+		http_object_ptr obj(new http_stream_object);
+
+		request_opts req_opt = m_settings.opts;
+		req_opt.insert(http_options::range, "bytes=0-");
+		req_opt.insert(http_options::connection, "keep-alive");
+
+		// 创建http_stream并同步打开, 检查返回状态码是否为206, 如果非206则表示该http服务器不支持多点下载.
+		obj->stream.reset(new http_stream(m_io_service));
+		http_stream& h = *obj->stream;
+
+		// 设置请求选项.
+		h.request_options(req_opt);
+		// 添加代理设置.
+		h.proxy(m_settings.proxy);
+		// 如果是ssl连接, 默认为检查证书.
+		h.check_certificate(m_settings.check_certificate);
+
+		change_outstranding(true);
+		typedef boost::function<void (boost::system::error_code)> HandlerWrapper;
+		h.async_open(m_final_url,
+			boost::bind(&multi_download::handle_start<HandlerWrapper>,
+				this,
+				HandlerWrapper(handler), obj,
+				boost::asio::placeholders::error
+			)
+		);
+
+		return;
+	}
+
+	// stop当前所有连接, 停止工作.
+	AVHTTP_DECL void stop()
+	{
+		m_abort = true;
+
+		boost::system::error_code ignore;
+		m_timer.cancel(ignore);
+
+#ifndef AVHTTP_DISABLE_THREAD
+		boost::mutex::scoped_lock lock(m_streams_mutex);
+#endif
+		for (std::size_t i = 0; i < m_streams.size(); i++)
+		{
+			const http_object_ptr& ptr = m_streams[i];
+			if (ptr && ptr->stream)
+			{
+				ptr->stream->close(ignore);
+			}
+		}
+	}
+
+	///获取指定的数据, 并改变下载点的位置.
+	// @param buffers 指定的数据缓冲. 这个类型必须满足MutableBufferSequence的定义,
+	//          MutableBufferSequence的定义在boost.asio文档中.
+	// @param offset 读取数据的指定偏移位置, 注意: offset影响内部下载位置从offset开始下载.
+	// 返回读取数据的大小.
+	template <typename MutableBufferSequence>
+	std::size_t fetch_data(const MutableBufferSequence& buffers,
+		boost::int64_t offset)
+	{
+		if (!m_storage) // 没有存储设备, 无法获得数据.
+		{
+			return 0;
+		}
+
+		// 更新下载点位置.
+		m_download_point = offset;
+
+		// 得到用户缓冲大小, 以确定最大读取字节数.
+		std::size_t buffer_length = 0;
+		{
+			typename MutableBufferSequence::const_iterator iter = buffers.begin();
+			typename MutableBufferSequence::const_iterator end = buffers.end();
+			// 计算得到用户buffers的总大小.
+			for (; iter != end; ++iter)
+			{
+				boost::asio::mutable_buffer buffer(*iter);
+				buffer_length += boost::asio::buffer_size(buffer);
+			}
+		}
+
+		// 得到offset后面可读取的数据大小, 使用折半法来获得可读空间大小.
+		while (buffer_length != 0)
+		{
+			if (m_downlaoded_field.check_range(offset, buffer_length))
+			{
+				break;
+			}
+			buffer_length /= 2;
+		}
+
+		// 读取数据.
+		if (buffer_length != 0)
+		{
+			std::size_t available_length = buffer_length;
+			boost::int64_t offset_for_read = offset;
+
+			typename MutableBufferSequence::const_iterator iter = buffers.begin();
+			typename MutableBufferSequence::const_iterator end = buffers.end();
+			// 计算得到用户buffers的总大小.
+			for (; iter != end; ++iter)
+			{
+				boost::asio::mutable_buffer buffer(*iter);
+
+				char* buffer_ptr = boost::asio::buffer_cast<char*>(buffer);
+				std::size_t buffer_size = boost::asio::buffer_size(buffer);
+
+				if ((boost::int64_t)available_length - (boost::int64_t)buffer_size < 0)
+					buffer_size = available_length;
+
+				std::size_t length = m_storage->read(buffer_ptr, offset_for_read, buffer_size);
+				BOOST_ASSERT(length == buffer_size);
+				offset_for_read += length;
+				available_length -= length;
+
+				if (available_length == 0)
+				{
+					break;
+				}
+			}
+			// 计算实际读取的字节数.
+			buffer_length = offset_for_read - offset;
+		}
+
+		return buffer_length;
+	}
+
+	///返回当前设置信息.
+	AVHTTP_DECL const multi_download_settings& set() const
+	{
+		return m_settings;
+	}
+
+	///是否停止下载.
+	AVHTTP_DECL bool stopped() const
+	{
+		if (m_abort)
+		{
+#ifndef AVHTTP_DISABLE_THREAD
+			boost::mutex::scoped_lock lock(m_outstanding_mutex);
+#endif
+			if (m_outstanding == 0)
+			{
+				return true;
+			}
+		}
+		return false;
+	}
+
+	///等待直接下载完成.
+	// @完成返回true, 否则返回false.
+	AVHTTP_DECL bool wait_for_complete()
+	{
+		while (!stopped())
+		{
+			if (!m_abort)
+			{
+				boost::mutex::scoped_lock l(m_quit_mtx);
+				m_quit_cond.wait(l);
+			}
+		}
+		// 检查是否下载完成, 完成返回true, 否则返回false.
+		boost::int64_t fs = file_size();
+		if (fs != -1)
+		{
+			if (fs != bytes_download())
+			{
+				return false;	// 未下载完成.
+			}
+		}
+
+		return true; // 下载完成.
+	}
+
+	///设置是否检查证书, 默认检查证书.
+	// @param check指定是否检查ssl证书.
+	AVHTTP_DECL void check_certificate(bool check)
+	{
+		m_settings.check_certificate = check;
+	}
+
+	///返回当前下载的文件大小.
+	// @如果服务器不支持多点下载, 则可能文件大小为-1.
+	AVHTTP_DECL boost::int64_t file_size() const
+	{
+		return m_file_size;
+	}
+
+	///根据url计算出对应的meta文件名.
+	// @param url是指定的url地址.
+	// @返回一串由crc32编码url后的16进制字符串meta文件名.
+	AVHTTP_DECL std::string meta_name(const std::string& url) const
+	{
+		// 使用url的crc作为文件名, 这样只要url是确定的, 那么就不会找错meta文件.
+		boost::crc_32_type result;
+		result.process_bytes(url.c_str(), url.size());
+		std::stringstream ss;
+		ss.imbue(std::locale("C"));
+		ss << std::hex << result.checksum() << ".meta";
+		return ss.str();
+	}
+
+	///得到当前下载的文件名.
+	// @如果请求的url不太规则, 则可能返回错误的文件名.
+	AVHTTP_DECL std::string file_name() const
+	{
+		if (m_file_name.empty())
+		{
+			m_file_name = fs::path(detail::utf8_ansi(m_final_url.path())).leaf().string();
+			if (m_file_name == "/" || m_file_name == "")
+				m_file_name = fs::path(m_final_url.query()).leaf().string();
+			if (m_file_name == "/" || m_file_name == "" || m_file_name == ".")
+				m_file_name = "index.html";
+			if (!m_settings.save_path.empty())
+			{
+				if (fs::is_directory(m_settings.save_path))
+				{
+					fs::path p = m_settings.save_path / m_file_name;
+					m_file_name = p.string();
+				}
+				else
+				{
+					m_file_name = m_settings.save_path.string();
+				}
+			}
+			return m_file_name;
+		}
+		return m_file_name;
+	}
+
+	///当前已经下载的字节总数.
+	AVHTTP_DECL boost::int64_t bytes_download() const
+	{
+		if (m_file_size != -1)
+		{
+			return m_downlaoded_field.range_size();
+		}
+
+		boost::int64_t bytes_transferred = 0;
+
+		{
+#ifndef AVHTTP_DISABLE_THREAD
+			boost::mutex::scoped_lock l(m_streams_mutex);
+#endif
+
+			for (std::size_t i = 0; i < m_streams.size(); i++)
+			{
+				const http_object_ptr& ptr = m_streams[i];
+				if (ptr)
+				{
+					bytes_transferred += ptr->bytes_downloaded;
+				}
+			}
+		}
+
+		return bytes_transferred;
+	}
+
+	///当前下载速率, 单位byte/s.
+	AVHTTP_DECL int download_rate() const
+	{
+		return m_byte_rate.current_byte_rate;
+	}
+
+	///设置下载速率, -1为无限制, 单位byte/s.
+	AVHTTP_DECL void download_rate_limit(int rate)
+	{
+		m_settings.download_rate_limit = rate;
+	}
+
+	///返回当前限速.
+	AVHTTP_DECL int download_rate_limit() const
+	{
+		return m_settings.download_rate_limit;
+	}
+
+protected:
+
+	void handle_open(const int index,
+		http_object_ptr object_ptr, const boost::system::error_code& ec)
+	{
+		auto_outstanding ao(*this);
+		change_outstranding(false);
+		http_stream_object& object = *object_ptr;
+		if (ec || m_abort)
+		{
+			// 保存最后的错误信息, 避免一些过期无效或没有允可的链接不断的尝试.
+			object.ec = ec;
+
+			// 单连接模式, 表示下载停止, 终止下载.
+			if (!m_accept_multi)
+			{
+				m_abort = true;
+				boost::system::error_code ignore;
+				m_timer.cancel(ignore);
+			}
+
+			return;
+		}
+
+		if (!m_accept_multi)
+		{
+			// 当不支持断点续传时, 有时请求到的文件大小和start请求到的文件大小不一至, 则需要新file_size.
+			if (object.stream->content_length() != -1 &&
+				object.stream->content_length() != m_file_size)
+			{
+				m_file_size = object.stream->content_length();
+				m_rangefield.reset(m_file_size);
+				m_downlaoded_field.reset(m_file_size);
+			}
+		}
+
+		// 保存最后请求时间, 方便检查超时重置.
+		object.last_request_time = boost::posix_time::microsec_clock::local_time();
+
+		// 计算可请求的字节数.
+		int available_bytes = default_buffer_size;
+		if (m_drop_size != -1)
+		{
+			available_bytes = (std::min)(m_drop_size, default_buffer_size);
+			m_drop_size -= available_bytes;
+			if (available_bytes == 0)
+			{
+				// 避免空请求占用大量CPU, 让出CPU资源.
+				boost::this_thread::sleep(boost::posix_time::millisec(1));
+			}
+		}
+
+		// 发起数据读取请求.
+		http_stream_ptr& stream_ptr = object.stream;
+
+		change_outstranding(true);
+		// 传入指针http_object_ptr, 以确保多线程安全.
+		stream_ptr->async_read_some(boost::asio::buffer(object.buffer, available_bytes),
+			boost::bind(&multi_download::handle_read,
+				this,
+				index, object_ptr,
+				boost::asio::placeholders::bytes_transferred,
+				boost::asio::placeholders::error
+			)
+		);
+	}
+
+	void handle_read(const int index,
+		http_object_ptr object_ptr, int bytes_transferred, const boost::system::error_code& ec)
+	{
+		auto_outstanding ao(*this);
+		change_outstranding(false);
+		http_stream_object& object = *object_ptr;
+
+		// 保存数据, 当远程服务器断开时, ec为eof, 保证数据全部写入.
+		if (m_storage && bytes_transferred != 0 && (!ec || ec == boost::asio::error::eof))
+		{
+			// 计算offset.
+			boost::int64_t offset = object.request_range.left + object.bytes_transferred;
+
+			// 更新完成下载区间位图.
+			if (m_file_size != -1)
+			{
+				m_downlaoded_field.update(offset, offset + bytes_transferred);
+			}
+
+			// 使用m_storage写入.
+			m_storage->write(object.buffer.c_array(), offset, bytes_transferred);
+		}
+
+		// 统计本次已经下载的总字节数.
+		object.bytes_transferred += bytes_transferred;
+
+		// 统计总下载字节数.
+		object.bytes_downloaded += bytes_transferred;
+
+		// 如果发生错误或终止.
+		if (ec || m_abort)
+		{
+			// 单连接模式, 表示下载停止, 终止下载.
+			if (!m_accept_multi)
+			{
+				m_abort = true;
+				boost::system::error_code ignore;
+				m_timer.cancel(ignore);
+			}
+
+			// 如果没有终止下载, 那么遇到错误, 这里返回将会在on_tick中计算
+			// 超时, 一旦超时将尝试重新发起连接进行请求.
+			return;
+		}
+
+		// 用于计算下载速率.
+		m_byte_rate.last_byte_rate[m_byte_rate.index] += bytes_transferred;
+
+		// 判断请求区间的数据已经下载完成, 如果下载完成, 则分配新的区间, 发起新的请求.
+		if (m_accept_multi && object.bytes_transferred >= object.request_range.size())
+		{
+			// 不支持长连接, 则创建新的连接.
+			// 如果是第1个连接, 请求范围是0-文件尾, 也需要断开重新连接.
+			if (!m_keep_alive || (object.request_range.left == 0 && index == 0))
+			{
+				// 新建新的http_stream对象.
+				object.direct_reconnect = true;
+				return;
+			}
+
+			http_stream& stream = *object.stream;
+
+			// 配置请求选项.
+			request_opts req_opt = m_settings.opts;
+
+			// 设置是否为长连接.
+			if (m_keep_alive)
+			{
+				req_opt.insert(http_options::connection, "keep-alive");
+			}
+
+			// 如果分配空闲空间失败, 则跳过这个socket, 并立即尝试连接这个socket.
+			if (!allocate_range(object.request_range))
+			{
+				object.direct_reconnect = true;
+				return;
+			}
+
+			// 清空计数.
+			object.bytes_transferred = 0;
+
+			// 插入新的区间请求.
+			req_opt.insert(http_options::range,
+				boost::str(boost::format("bytes=%lld-%lld", std::locale("C")) %
+				object.request_range.left % object.request_range.right));
+
+			// 添加代理设置.
+			stream.proxy(m_settings.proxy);
+			// 设置到请求选项中.
+			stream.request_options(req_opt);
+			// 如果是ssl连接, 默认为检查证书.
+			stream.check_certificate(m_settings.check_certificate);
+			// 禁用重定向.
+			stream.max_redirects(0);
+
+			// 保存最后请求时间, 方便检查超时重置.
+			object.last_request_time = boost::posix_time::microsec_clock::local_time();
+
+			change_outstranding(true);
+			// 发起异步http数据请求, 传入指针http_object_ptr, 以确保多线程安全.
+			if (!m_keep_alive)
+			{
+				stream.async_open(m_final_url,
+					boost::bind(&multi_download::handle_open,
+						this,
+						index, object_ptr,
+						boost::asio::placeholders::error
+					)
+				);
+			}
+			else
+			{
+				stream.async_request(req_opt,
+					boost::bind(&multi_download::handle_request,
+						this,
+						index, object_ptr,
+						boost::asio::placeholders::error
+					)
+				);
+			}
+		}
+		else
+		{
+			// 服务器不支持多点下载, 说明数据已经下载完成.
+			if (!m_accept_multi &&
+				(m_file_size != -1 && object.bytes_downloaded == m_file_size))
+			{
+				m_abort = true;
+				boost::system::error_code ignore;
+				m_timer.cancel(ignore);
+				return;
+			}
+
+			// 保存最后请求时间, 方便检查超时重置.
+			object.last_request_time = boost::posix_time::microsec_clock::local_time();
+
+			// 计算可请求的字节数.
+			int available_bytes = default_buffer_size;
+			if (m_drop_size != -1)
+			{
+				available_bytes = (std::min)(m_drop_size, default_buffer_size);
+				m_drop_size -= available_bytes;
+				if (available_bytes == 0)
+				{
+					// 避免空请求占用大量CPU, 让出CPU资源.
+					boost::this_thread::sleep(boost::posix_time::millisec(1));
+				}
+			}
+
+			change_outstranding(true);
+			// 继续读取数据, 传入指针http_object_ptr, 以确保多线程安全.
+			object.stream->async_read_some(boost::asio::buffer(object.buffer, available_bytes),
+				boost::bind(&multi_download::handle_read,
+					this,
+					index, object_ptr,
+					boost::asio::placeholders::bytes_transferred,
+					boost::asio::placeholders::error
+				)
+			);
+		}
+	}
+
+	void handle_request(const int index,
+		http_object_ptr object_ptr, const boost::system::error_code& ec)
+	{
+		auto_outstanding ao(*this);
+		change_outstranding(false);
+		http_stream_object& object = *object_ptr;
+		object.request_count++;
+		if (ec || m_abort)
+		{
+			// 保存最后的错误信息, 避免一些过期无效或没有允可的链接不断的尝试.
+			object.ec = ec;
+
+			// 单连接模式, 表示下载停止, 终止下载.
+			if (!m_accept_multi)
+			{
+				m_abort = true;
+				boost::system::error_code ignore;
+				m_timer.cancel(ignore);
+			}
+
+			return;
+		}
+
+		// 保存最后请求时间, 方便检查超时重置.
+		object.last_request_time = boost::posix_time::microsec_clock::local_time();
+
+		// 计算可请求的字节数.
+		int available_bytes = default_buffer_size;
+		if (m_drop_size != -1)
+		{
+			available_bytes = (std::min)(m_drop_size, default_buffer_size);
+			m_drop_size -= available_bytes;
+			if (available_bytes == 0)
+			{
+				// 避免空请求占用大量CPU, 让出CPU资源.
+				boost::this_thread::sleep(boost::posix_time::millisec(1));
+			}
+		}
+
+		change_outstranding(true);
+		// 发起数据读取请求, 传入指针http_object_ptr, 以确保多线程安全.
+		object_ptr->stream->async_read_some(boost::asio::buffer(object.buffer, available_bytes),
+			boost::bind(&multi_download::handle_read,
+				this,
+				index, object_ptr,
+				boost::asio::placeholders::bytes_transferred,
+				boost::asio::placeholders::error
+			)
+		);
+	}
+
+	template <typename Handler>
+	void handle_start(Handler handler, http_object_ptr object_ptr, const boost::system::error_code& ec)
+	{
+		auto_outstanding ao(*this);
+		change_outstranding(false);
+
+		// 打开失败则退出.
+		if (ec)
+		{
+			handler(ec);
+			return;
+		}
+
+		boost::system::error_code err;
+
+		// 下面使用引用http_stream_object对象.
+		http_stream_object& object = *object_ptr;
+
+		// 同样引用http_stream对象.
+		http_stream& h = *object.stream;
+
+		// 保存最终url信息.
+		std::string location = h.location();
+		if (!location.empty())
+		{
+			m_final_url = location;
+		}
+
+		// 判断是否支持多点下载.
+		std::string status_code;
+		h.response_options().find(http_options::status_code, status_code);
+		if (status_code != "206")
+		{
+			m_accept_multi = false;
+		}
+		else
+		{
+			m_accept_multi = true;
+		}
+
+		// 禁用并发模式下载.
+		if (m_settings.disable_multi_download)
+		{
+			m_accept_multi = false;
+		}
+
+		// 得到文件大小.
+		std::string length;
+		h.response_options().find(http_options::content_length, length);
+		if (length.empty())
+		{
+			h.response_options().find(http_options::content_range, length);
+			std::string::size_type f = length.find('/');
+			if (f++ != std::string::npos)
+			{
+				length = length.substr(f);
+			}
+			else
+			{
+				length = "";
+			}
+
+			if (length.empty())
+			{
+				// 得到不文件长度, 设置为不支持多下载模式.
+				m_accept_multi = false;
+			}
+		}
+
+		boost::int64_t file_size = -1;
+		if (!length.empty())
+		{
+			try
+			{
+				file_size = boost::lexical_cast<boost::int64_t>(length);
+			}
+			catch (boost::bad_lexical_cast&)
+			{
+				// 得不到正确的文件长度, 设置为不支持多下载模式.
+				m_accept_multi = false;
+			}
+		}
+
+		// 按文件大小分配rangefield.
+		if (file_size != -1 && file_size != m_file_size)
+		{
+			m_file_size = file_size;
+			m_rangefield.reset(m_file_size);
+			m_downlaoded_field.reset(m_file_size);
+		}
+
+		// 是否有指定的文件名, 检查Content-Disposition: attachment; filename="file.zip"
+		std::string filename;
+		h.response_options().find("Content-Disposition", filename);
+		if (!filename.empty())
+		{
+			std::string value;
+			detail::parse_filename(filename.begin(), filename.end(), value);
+			if (!value.empty())
+			{
+				m_file_name = value;
+			}
+		}
+
+		// 是否支持长连接模式, 不支持多点下载, 长连接也没有意义.
+		if (m_accept_multi)
+		{
+			std::string keep_alive;
+			h.response_options().find(http_options::connection, keep_alive);
+			boost::to_lower(keep_alive);
+			if (keep_alive == "keep-alive")
+			{
+				m_keep_alive = true;
+			}
+			else
+			{
+				m_keep_alive = false;
+			}
+
+			// 如果未指定meta文件名, 则使用最终url生成meta文件名.
+			if (m_settings.meta_file.empty())
+			{
+				// 没有指定meta文件名, 自动修正meta文件名.
+				m_settings.meta_file = meta_name(m_final_url.to_string());
+			}
+
+			// 打开meta文件, 如果打开成功, 则表示解析出相应的位图了.
+			if (!open_meta(m_settings.meta_file))
+			{
+				// 位图打开失败, 无所谓, 下载过程中会创建新的位图, 删除meta文件.
+				m_file_meta.close();
+				fs::remove(m_settings.meta_file, err);
+			}
+		}
+
+		// 判断文件是否已经下载完成, 完成则直接返回.
+		if (m_downlaoded_field.is_full())
+		{
+			handler(err);
+			return;
+		}
+
+		// 创建存储对象.
+		if (!m_settings.storage)
+		{
+			m_storage.reset(default_storage_constructor());
+		}
+		else
+		{
+			m_storage.reset(m_settings.storage());
+		}
+		BOOST_ASSERT(m_storage);
+
+		// 打开文件, 构造文件名.
+		m_storage->open(boost::filesystem::path(file_name()), err);
+		if (err)
+		{
+			handler(err);
+			return;
+		}
+
+		// 处理默认设置.
+		if (m_settings.connections_limit == -1)
+		{
+			m_settings.connections_limit = default_connections_limit;
+		}
+		if (m_settings.piece_size == -1 && m_file_size != -1)
+		{
+			m_settings.piece_size = default_piece_size(m_file_size);
+		}
+
+		// 根据第1个连接返回的信息, 设置请求选项.
+		request_opts req_opt = m_settings.opts;
+		if (m_keep_alive)
+		{
+			req_opt.insert(http_options::connection, "keep-alive");
+		}
+		else
+		{
+			req_opt.insert(http_options::connection, "close");
+		}
+
+		// 修改终止状态.
+		m_abort = false;
+
+		// 连接计数置为1.
+		m_number_of_connections = 1;
+
+		// 添加第一个连接到连接容器.
+		{
+#ifndef AVHTTP_DISABLE_THREAD
+			boost::mutex::scoped_lock lock(m_streams_mutex);
+#endif
+			m_streams.push_back(object_ptr);
+		}
+
+		// 为第1个连接请求的buffer大小.
+		int available_bytes = default_buffer_size;
+
+		// 设置第1个连接下载范围.
+		if (m_accept_multi)
+		{
+			range req_range;
+			bool need_reopen = false;
+
+			// 从文件区间中获得一段空间, 这是第一次分配给obj下载的任务.
+			if (allocate_range(req_range))
+			{
+				// 分配到的起始边界不是0, 需要重新open这个obj.
+				if (req_range.left != 0)
+				{
+					need_reopen = true;
+				}
+
+				// 保存请求区间.
+				object_ptr->request_range = req_range;
+
+				// 设置请求区间到请求选项中.
+				req_opt.remove(http_options::range);
+				req_opt.insert(http_options::range, boost::str(
+					boost::format("bytes=%lld-%lld", std::locale("C")) % req_range.left % req_range.right));
+
+				// 保存最后请求时间, 用于检查超时重置.
+				object_ptr->last_request_time = boost::posix_time::microsec_clock::local_time();
+
+				// 添加代理设置.
+				h.proxy(m_settings.proxy);
+				// 设置请求选项.
+				h.request_options(req_opt);
+				// 如果是ssl连接, 默认为检查证书.
+				h.check_certificate(m_settings.check_certificate);
+				// 禁用重定向.
+				h.max_redirects(0);
+
+				if (need_reopen)
+				{
+					h.close(err);	// 关闭原来的连接, 需要请求新的区间.
+					if (err)
+					{
+						handler(err);
+						return;
+					}
+
+					change_outstranding(true);
+					// 开始异步打开.
+					h.async_open(m_final_url,
+						boost::bind(&multi_download::handle_open,
+							this,
+							0, object_ptr,
+							boost::asio::placeholders::error
+						)
+					);
+				}
+				else
+				{
+					// 发起数据读取请求.
+					change_outstranding(true);
+					// 传入指针obj, 以确保多线程安全.
+					h.async_read_some(boost::asio::buffer(object_ptr->buffer, available_bytes),
+						boost::bind(&multi_download::handle_read,
+							this,
+							0, object_ptr,
+							boost::asio::placeholders::bytes_transferred,
+							boost::asio::placeholders::error
+						)
+					);
+				}
+			}
+			else
+			{
+				// 分配空间失败, 说明可能已经没有空闲的空间提供
+				// 给这个stream进行下载了直接跳过好了.
+				object_ptr->done = true;
+			}
+		}
+		else	// 服务器不支持多点下载模式, 继续从第1个连接下载.
+		{
+			// 发起数据读取请求.
+			change_outstranding(true);
+			// 传入指针obj, 以确保多线程安全.
+			h.async_read_some(boost::asio::buffer(object_ptr->buffer, available_bytes),
+				boost::bind(&multi_download::handle_read,
+					this,
+					0, object_ptr,
+					boost::asio::placeholders::bytes_transferred,
+					boost::asio::placeholders::error
+				)
+			);
+		}
+
+		// 如果支持多点下载, 按设置创建其它http_stream.
+		if (m_accept_multi)
+		{
+			for (int i = 1; i < m_settings.connections_limit; i++)
+			{
+				http_object_ptr p(new http_stream_object());
+				http_stream_ptr ptr(new http_stream(m_io_service));
+				range req_range;
+
+				// 从文件间区中得到一段空间.
+				if (!allocate_range(req_range))
+				{
+					// 分配空间失败, 说明可能已经没有空闲的空间提供给这个stream进行下载了直接跳过好了.
+					p->done = true;
+					continue;
+				}
+
+				// 保存请求区间.
+				p->request_range = req_range;
+
+				// 设置请求区间到请求选项中.
+				req_opt.remove(http_options::range);
+				req_opt.insert(http_options::range, boost::str(
+					boost::format("bytes=%lld-%lld", std::locale("C")) % req_range.left % req_range.right));
+
+				// 设置请求选项.
+				ptr->request_options(req_opt);
+				// 添加代理设置.
+				ptr->proxy(m_settings.proxy);
+				// 如果是ssl连接, 默认为检查证书.
+				ptr->check_certificate(m_settings.check_certificate);
+				// 禁用重定向.
+				ptr->max_redirects(0);
+
+				// 将连接添加到容器中.
+				p->stream = ptr;
+
+				{
+#ifndef AVHTTP_DISABLE_THREAD
+					boost::mutex::scoped_lock lock(m_streams_mutex);
+#endif
+					m_streams.push_back(p);
+				}
+
+				// 保存最后请求时间, 方便检查超时重置.
+				p->last_request_time = boost::posix_time::microsec_clock::local_time();
+
+				m_number_of_connections++;
+				change_outstranding(true);
+
+				// 开始异步打开, 传入指针http_object_ptr, 以确保多线程安全.
+				p->stream->async_open(m_final_url,
+					boost::bind(&multi_download::handle_open,
+						this,
+						i, p,
+						boost::asio::placeholders::error
+					)
+				);
+			}
+		}
+
+		change_outstranding(true);
+
+		// 开启定时器, 执行任务.
+		m_timer.expires_from_now(boost::posix_time::seconds(1));
+		m_timer.async_wait(boost::bind(&multi_download::on_tick, this, boost::asio::placeholders::error));
+
+		// 回调通知用户, 已经成功启动下载.
+		handler(ec);
+
+		return;
+	}
+
+	void on_tick(const boost::system::error_code& e)
+	{
+		auto_outstanding ao(*this);
+		change_outstranding(false);
+		m_time_total++;
+
+		// 在这里更新位图.
+		if (m_accept_multi)
+		{
+			update_meta();
+		}
+
+		// 每隔1秒进行一次on_tick.
+		if (!m_abort && !e)
+		{
+			change_outstranding(true);
+			m_timer.expires_from_now(boost::posix_time::seconds(1));
+			m_timer.async_wait(boost::bind(&multi_download::on_tick,
+				this, boost::asio::placeholders::error));
+		}
+		else
+		{
+			// 已经终止.
+			return;
+		}
+
+		// 用于计算动态下载速率.
+		{
+			int bytes_count = 0;
+
+			for (int i = 0; i < m_byte_rate.seconds; i++)
+				bytes_count += m_byte_rate.last_byte_rate[i];
+
+			m_byte_rate.current_byte_rate = (double)bytes_count / m_byte_rate.seconds;
+
+			if (m_byte_rate.index + 1 >= m_byte_rate.seconds)
+				m_byte_rate.last_byte_rate[m_byte_rate.index = 0] = 0;
+			else
+				m_byte_rate.last_byte_rate[++m_byte_rate.index] = 0;
+		}
+
+		// 计算限速.
+		m_drop_size = m_settings.download_rate_limit;
+
+#ifndef AVHTTP_DISABLE_THREAD
+		// 锁定m_streams容器进行操作, 保证m_streams操作的唯一性.
+		boost::mutex::scoped_lock lock(m_streams_mutex);
+#endif
+		for (std::size_t i = 0; i < m_streams.size(); i++)
+		{
+			http_object_ptr& object_ptr = m_streams[i];
+			boost::posix_time::time_duration duration =
+				boost::posix_time::microsec_clock::local_time() - object_ptr->last_request_time;
+			bool expire = duration > boost::posix_time::seconds(m_settings.time_out);
+			if (!object_ptr->done && (expire || object_ptr->direct_reconnect))
+			{
+				// 超时或出错, 关闭并重新创建连接.
+				boost::system::error_code ec;
+				object_ptr->stream->close(ec);
+
+				// 出现下列之一的错误, 将不再尝试连接服务器, 因为重试也是没有意义的.
+				if (object_ptr->ec == avhttp::errc::forbidden
+					|| object_ptr->ec == avhttp::errc::not_found
+					|| object_ptr->ec == avhttp::errc::method_not_allowed)
+				{
+					object_ptr->done = true;
+					continue;
+				}
+
+				// 单连接模式, 表示下载停止, 终止下载.
+				if (!m_accept_multi)
+				{
+					m_abort = true;
+					object_ptr->done = true;
+					m_number_of_connections--;
+					continue;
+				}
+
+				// 重置重连标识.
+				object_ptr->direct_reconnect = false;
+
+				// 重新创建http_object和http_stream.
+				object_ptr.reset(new http_stream_object(*object_ptr));
+				http_stream_object& object = *object_ptr;
+
+				// 使用新的http_stream对象.
+				object.stream.reset(new http_stream(m_io_service));
+
+				http_stream& stream = *object.stream;
+
+				// 配置请求选项.
+				request_opts req_opt = m_settings.opts;
+
+				// 设置是否为长连接.
+				if (m_keep_alive)
+				{
+					req_opt.insert(http_options::connection, "keep-alive");
+				}
+
+				// 继续从上次未完成的位置开始请求.
+				if (m_accept_multi)
+				{
+					boost::int64_t begin = object.request_range.left + object.bytes_transferred;
+					boost::int64_t end = object.request_range.right;
+
+					if (end - begin <= 0)
+					{
+						// 如果分配空闲空间失败, 则跳过这个socket.
+						if (!allocate_range(object.request_range))
+						{
+							object.done = true;	// 已经没什么可以下载了.
+							m_number_of_connections--;
+							continue;
+						}
+
+						object.bytes_transferred = 0;
+						begin = object.request_range.left;
+						end = object.request_range.right;
+					}
+
+					req_opt.insert(http_options::range, boost::str(
+						boost::format("bytes=%lld-%lld", std::locale("C")) % begin % end));
+				}
+
+				// 添加代理设置.
+				stream.proxy(m_settings.proxy);
+				// 设置到请求选项中.
+				stream.request_options(req_opt);
+				// 如果是ssl连接, 默认为检查证书.
+				stream.check_certificate(m_settings.check_certificate);
+				// 禁用重定向.
+				stream.max_redirects(0);
+
+				// 保存最后请求时间, 方便检查超时重置.
+				object.last_request_time = boost::posix_time::microsec_clock::local_time();
+
+				change_outstranding(true);
+				// 重新发起异步请求, 传入object_item_ptr指针, 以确保线程安全.
+				stream.async_open(m_final_url,
+					boost::bind(&multi_download::handle_open,
+						this,
+						i, object_ptr,
+						boost::asio::placeholders::error
+					)
+				);
+			}
+		}
+
+		// 统计操作功能完成的http_stream的个数.
+		int done = 0;
+		for (std::size_t i = 0; i < m_streams.size(); i++)
+		{
+			http_object_ptr& object_item_ptr = m_streams[i];
+			if (object_item_ptr->done)
+			{
+				done++;
+			}
+		}
+
+		// 当m_streams中所有连接都done时, 表示已经下载完成.
+		if (done == m_streams.size())
+		{
+			boost::system::error_code ignore;
+			m_abort = true;
+			m_timer.cancel(ignore);
+			// 通知wait_for_complete退出.
+			boost::mutex::scoped_lock l(m_quit_mtx);
+			m_quit_cond.notify_one();
+			return;
+		}
+	}
+
+	bool allocate_range(range& r)
+	{
+#ifndef AVHTTP_DISABLE_THREAD
+		// 在多线程运行io_service时, 必须加锁, 避免重入时多次重复分配相同区域.
+		// 单线程执行io_service(并启用了AVHTTP_DISABLE_THREAD)无需考虑加
+		// 锁, 因为所有操作都是异步串行的动作.
+		boost::mutex::scoped_lock lock(m_rangefield_mutex);
+#endif
+
+		range temp(-1, -1);
+
+		do
+		{
+			// 从指定位置m_download_point开始文件间区中得到一段空间.
+			if (!m_rangefield.out_space(m_download_point, temp.left, temp.right))
+			{
+				return false;
+			}
+
+			// 用于调试.
+			BOOST_ASSERT(temp != r);
+			BOOST_ASSERT(temp.size() >= 0);
+
+			// 重新计算为最大max_request_bytes大小.
+			boost::int64_t max_request_bytes = m_settings.request_piece_num * m_settings.piece_size;
+			if (temp.size() > max_request_bytes)
+			{
+				temp.right = temp.left + max_request_bytes;
+			}
+
+			r = temp;
+
+			// 从m_rangefield中分配这个空间.
+			if (!m_rangefield.update(temp))
+			{
+				continue;
+			}
+			else
+			{
+				break;
+			}
+		} while (!m_abort);
+
+		// 右边边界减1, 因为http请求的区间是包含右边界值, 下载时会将right下标位置的字节下载.
+		if (--r.right < r.left)
+		{
+			return false;
+		}
+
+		return true;
+	}
+
+	bool open_meta(const fs::path& file_path)
+	{
+		boost::system::error_code ec;
+
+		// 得到文件大小.
+		boost::uintmax_t size = fs::file_size(file_path, ec);
+		if (ec)
+		{
+			size = 0;
+		}
+
+		// 打开文件.
+		m_file_meta.close();
+		m_file_meta.open(file_path, ec);
+		if (ec)
+		{
+			return false;
+		}
+
+		// 如果有数据, 则解码meta数据.
+		if (size != 0)
+		{
+			std::vector<char> buffer;
+
+			buffer.resize(size);
+			const std::streamsize num = m_file_meta.read(&buffer[0], 0, size);
+			if (num != size)
+			{
+				return false;
+			}
+
+			entry e = bdecode(buffer.begin(), buffer.end());
+
+			// 最终的url.
+			if (m_settings.allow_use_meta_url)
+			{
+				const std::string url = e["final_url"].string();
+				if (!url.empty())
+				{
+					m_final_url = url;
+				}
+			}
+
+			// 文件大小.
+			m_file_size = e["file_size"].integer();
+			m_rangefield.reset(m_file_size);
+			m_downlaoded_field.reset(m_file_size);
+
+			// 分片大小.
+			m_settings.piece_size = e["piece_size"].integer();
+
+			// 分片数.
+			int piece_num = e["piece_num"].integer();
+
+			// 位图数据.
+			std::string bitfield_data = e["bitfield"].string();
+
+			// 构造到位图.
+			bitfield bf(bitfield_data.c_str(), piece_num);
+
+			// 更新到区间范围.
+			m_rangefield.bitfield_to_range(bf, m_settings.piece_size);
+			m_downlaoded_field.bitfield_to_range(bf, m_settings.piece_size);
+		}
+
+		return true;
+	}
+
+	void update_meta()
+	{
+		if (!m_file_meta.is_open())
+		{
+			boost::system::error_code ec;
+			m_file_meta.open(m_settings.meta_file, ec);
+			if (ec)
+			{
+				return;
+			}
+		}
+
+		entry e;
+
+		e["final_url"] = m_final_url.to_string();
+		e["file_size"] = m_file_size;
+		e["piece_size"] = m_settings.piece_size;
+		e["piece_num"] = (m_file_size / m_settings.piece_size) +
+			(m_file_size % m_settings.piece_size == 0 ? 0 : 1);
+		bitfield bf;
+		m_downlaoded_field.range_to_bitfield(bf, m_settings.piece_size);
+		std::string str(bf.bytes(), bf.bytes_size());
+		e["bitfield"] = str;
+
+		std::vector<char> buffer;
+		bencode(back_inserter(buffer), e);
+
+		m_file_meta.write(&buffer[0], 0, buffer.size());
+	}
+
+private:
+
+	inline void change_outstranding(bool addref = true)
+	{
+#ifndef AVHTTP_DISABLE_THREAD
+		boost::mutex::scoped_lock lock(m_outstanding_mutex);
+#endif
+		if (addref)
+		{
+			m_outstanding++;
+		}
+		else
+		{
+			m_outstanding--;
+		}
+	}
+
+	// 默认根据文件大小自动计算分片大小.
+	std::size_t default_piece_size(const boost::int64_t& file_size) const
+	{
+		const int target_size = 40 * 1024;
+		std::size_t piece_size = boost::int64_t(file_size / (target_size / 20));
+
+		std::size_t i = 16 * 1024;
+		for (; i < 16 * 1024 * 1024; i *= 2)
+		{
+			if (piece_size > i) continue;
+			break;
+		}
+		piece_size = i;
+
+		return piece_size;
+	}
+
+private:
+	// io_service引用.
+	boost::asio::io_service& m_io_service;
+
+	// 每一个http_stream_obj是一个http连接.
+	// 注意: 容器中的http_object_ptr只能在on_tick一处进行写操作, 并且确保其它地方
+	// 是新的副本, 这主要体现在发起新的异步操作的时候将http_object_ptr作为参数形式
+	// 传入, 这样在异步回调中只需要访问http_object_ptr的副本指针, 而不是直接访问
+	// m_streams!!!
+	std::vector<http_object_ptr> m_streams;
+
+#ifndef AVHTTP_DISABLE_THREAD
+	// 为m_streams在多线程环境下线程安全.
+	mutable boost::mutex m_streams_mutex;
+#endif
+
+	// 最终的url, 如果有跳转的话, 是跳转最后的那个url.
+	url m_final_url;
+
+	// 是否支持多点下载.
+	bool m_accept_multi;
+
+	// 是否支持长连接.
+	bool m_keep_alive;
+
+	// 文件大小, 如果没有文件大小值为-1.
+	boost::int64_t m_file_size;
+
+	// 保存的文件名.
+	mutable std::string m_file_name;
+
+	// 当前用户设置.
+	multi_download_settings m_settings;
+
+	// 定时器, 用于定时执行一些任务, 比如检查连接是否超时之类.
+	boost::asio::deadline_timer m_timer;
+
+	// 动态计算速率.
+	byte_rate m_byte_rate;
+
+	// 实际连接数.
+	int m_number_of_connections;
+
+	// 下载计时.
+	int m_time_total;
+
+	// 下载数据存储接口指针, 可由用户定义, 并在open时指定.
+	boost::scoped_ptr<storage_interface> m_storage;
+
+	// meta文件, 用于续传.
+	file m_file_meta;
+
+	// 下载点位置.
+	boost::int64_t m_download_point;
+
+	// 文件区间图, 每次请求将由m_rangefield来分配空间区间.
+	rangefield m_rangefield;
+
+	// 已经下载的文件区间.
+	rangefield m_downlaoded_field;
+
+	// 保证分配空闲区间的唯一性.
+#ifndef AVHTTP_DISABLE_THREAD
+	boost::mutex m_rangefield_mutex;
+#endif
+
+	// 用于限速.
+	int m_drop_size;
+
+	// 用于异步工作计数.
+	int m_outstanding;
+
+#ifndef AVHTTP_DISABLE_THREAD
+	mutable boost::mutex m_outstanding_mutex;
+#endif
+
+	// 用于通知wait_for_complete退出.
+	mutable boost::mutex m_quit_mtx;
+	mutable boost::condition m_quit_cond;
+
+	// 是否中止工作.
+	bool m_abort;
+};
+
+} // avhttp
+
+#endif // MULTI_DOWNLOAD_HPP__